package cmd

import (
	"context"
	"crypto/rand"
	"encoding/base64"
	"encoding/json"
	"fmt"
	"io"
	"math/big"
	"net/http"
	"os"
	"path/filepath"
	"regexp"
	"strconv"
	"strings"

	"github.com/onkernel/cli/pkg/util"
	"github.com/onkernel/kernel-go-sdk"
	"github.com/onkernel/kernel-go-sdk/option"
	"github.com/onkernel/kernel-go-sdk/packages/pagination"
	"github.com/onkernel/kernel-go-sdk/packages/ssestream"
	"github.com/onkernel/kernel-go-sdk/shared"
	"github.com/pterm/pterm"
	"github.com/spf13/cobra"
)

// BrowsersService defines the subset of the Kernel SDK browser client that we use.
// See https://github.com/onkernel/kernel-go-sdk/blob/main/browser.go
type BrowsersService interface {
	List(ctx context.Context, query kernel.BrowserListParams, opts ...option.RequestOption) (res *pagination.OffsetPagination[kernel.BrowserListResponse], err error)
	New(ctx context.Context, body kernel.BrowserNewParams, opts ...option.RequestOption) (res *kernel.BrowserNewResponse, err error)
	Delete(ctx context.Context, body kernel.BrowserDeleteParams, opts ...option.RequestOption) (err error)
	DeleteByID(ctx context.Context, id string, opts ...option.RequestOption) (err error)
	LoadExtensions(ctx context.Context, id string, body kernel.BrowserLoadExtensionsParams, opts ...option.RequestOption) (err error)
}

// BrowserReplaysService defines the subset we use for browser replays.
type BrowserReplaysService interface {
	List(ctx context.Context, id string, opts ...option.RequestOption) (res *[]kernel.BrowserReplayListResponse, err error)
	Download(ctx context.Context, replayID string, query kernel.BrowserReplayDownloadParams, opts ...option.RequestOption) (res *http.Response, err error)
	Start(ctx context.Context, id string, body kernel.BrowserReplayStartParams, opts ...option.RequestOption) (res *kernel.BrowserReplayStartResponse, err error)
	Stop(ctx context.Context, replayID string, body kernel.BrowserReplayStopParams, opts ...option.RequestOption) (err error)
}

// BrowserFSService defines the subset we use for browser filesystem APIs.
type BrowserFSService interface {
	NewDirectory(ctx context.Context, id string, body kernel.BrowserFNewDirectoryParams, opts ...option.RequestOption) (err error)
	DeleteDirectory(ctx context.Context, id string, body kernel.BrowserFDeleteDirectoryParams, opts ...option.RequestOption) (err error)
	DeleteFile(ctx context.Context, id string, body kernel.BrowserFDeleteFileParams, opts ...option.RequestOption) (err error)
	DownloadDirZip(ctx context.Context, id string, query kernel.BrowserFDownloadDirZipParams, opts ...option.RequestOption) (res *http.Response, err error)
	FileInfo(ctx context.Context, id string, query kernel.BrowserFFileInfoParams, opts ...option.RequestOption) (res *kernel.BrowserFFileInfoResponse, err error)
	ListFiles(ctx context.Context, id string, query kernel.BrowserFListFilesParams, opts ...option.RequestOption) (res *[]kernel.BrowserFListFilesResponse, err error)
	Move(ctx context.Context, id string, body kernel.BrowserFMoveParams, opts ...option.RequestOption) (err error)
	ReadFile(ctx context.Context, id string, query kernel.BrowserFReadFileParams, opts ...option.RequestOption) (res *http.Response, err error)
	SetFilePermissions(ctx context.Context, id string, body kernel.BrowserFSetFilePermissionsParams, opts ...option.RequestOption) (err error)
	Upload(ctx context.Context, id string, body kernel.BrowserFUploadParams, opts ...option.RequestOption) (err error)
	UploadZip(ctx context.Context, id string, body kernel.BrowserFUploadZipParams, opts ...option.RequestOption) (err error)
	WriteFile(ctx context.Context, id string, contents io.Reader, body kernel.BrowserFWriteFileParams, opts ...option.RequestOption) (err error)
}

// BrowserProcessService defines the subset we use for browser process APIs.
type BrowserProcessService interface {
	Exec(ctx context.Context, id string, body kernel.BrowserProcessExecParams, opts ...option.RequestOption) (res *kernel.BrowserProcessExecResponse, err error)
	Kill(ctx context.Context, processID string, params kernel.BrowserProcessKillParams, opts ...option.RequestOption) (res *kernel.BrowserProcessKillResponse, err error)
	Spawn(ctx context.Context, id string, body kernel.BrowserProcessSpawnParams, opts ...option.RequestOption) (res *kernel.BrowserProcessSpawnResponse, err error)
	Status(ctx context.Context, processID string, query kernel.BrowserProcessStatusParams, opts ...option.RequestOption) (res *kernel.BrowserProcessStatusResponse, err error)
	Stdin(ctx context.Context, processID string, params kernel.BrowserProcessStdinParams, opts ...option.RequestOption) (res *kernel.BrowserProcessStdinResponse, err error)
	StdoutStreamStreaming(ctx context.Context, processID string, query kernel.BrowserProcessStdoutStreamParams, opts ...option.RequestOption) (stream *ssestream.Stream[kernel.BrowserProcessStdoutStreamResponse])
}

// BrowserLogService defines the subset we use for browser log APIs.
type BrowserLogService interface {
	StreamStreaming(ctx context.Context, id string, query kernel.BrowserLogStreamParams, opts ...option.RequestOption) (stream *ssestream.Stream[shared.LogEvent])
}

// BrowserPlaywrightService defines the subset we use for Playwright execution.
type BrowserPlaywrightService interface {
	Execute(ctx context.Context, id string, body kernel.BrowserPlaywrightExecuteParams, opts ...option.RequestOption) (res *kernel.BrowserPlaywrightExecuteResponse, err error)
}

// BrowserComputerService defines the subset we use for OS-level mouse & screen.
type BrowserComputerService interface {
	CaptureScreenshot(ctx context.Context, id string, body kernel.BrowserComputerCaptureScreenshotParams, opts ...option.RequestOption) (res *http.Response, err error)
	ClickMouse(ctx context.Context, id string, body kernel.BrowserComputerClickMouseParams, opts ...option.RequestOption) (err error)
	DragMouse(ctx context.Context, id string, body kernel.BrowserComputerDragMouseParams, opts ...option.RequestOption) (err error)
	MoveMouse(ctx context.Context, id string, body kernel.BrowserComputerMoveMouseParams, opts ...option.RequestOption) (err error)
	PressKey(ctx context.Context, id string, body kernel.BrowserComputerPressKeyParams, opts ...option.RequestOption) (err error)
	Scroll(ctx context.Context, id string, body kernel.BrowserComputerScrollParams, opts ...option.RequestOption) (err error)
	SetCursorVisibility(ctx context.Context, id string, body kernel.BrowserComputerSetCursorVisibilityParams, opts ...option.RequestOption) (res *kernel.BrowserComputerSetCursorVisibilityResponse, err error)
	TypeText(ctx context.Context, id string, body kernel.BrowserComputerTypeTextParams, opts ...option.RequestOption) (err error)
}

// BoolFlag captures whether a boolean flag was set explicitly and its value.
type BoolFlag struct {
	Set   bool
	Value bool
}

// Regular expression to validate CUID2 identifiers (24 lowercase alphanumeric characters).
var cuidRegex = regexp.MustCompile(`^[a-z0-9]{24}$`)

// getAvailableViewports returns the list of supported viewport configurations.
func getAvailableViewports() []string {
	return []string{
		"2560x1440@10",
		"1920x1080@25",
		"1920x1200@25",
		"1440x900@25",
		"1024x768@60",
		"1200x800@60",
	}
}

// parseViewport parses a viewport string (e.g., "1920x1080@25") and returns width, height, and refresh rate.
// Returns error if the format is invalid.
func parseViewport(viewport string) (width, height, refreshRate int64, err error) {
	parts := strings.Split(viewport, "@")
	var dimStr string
	if len(parts) == 1 {
		dimStr = parts[0]
		refreshRate = 0
	} else if len(parts) == 2 {
		dimStr = parts[0]
		rr, parseErr := strconv.ParseInt(parts[1], 10, 64)
		if parseErr != nil {
			return 0, 0, 0, fmt.Errorf("invalid refresh rate: %v", parseErr)
		}
		refreshRate = rr
	} else {
		return 0, 0, 0, fmt.Errorf("invalid viewport format")
	}

	dims := strings.Split(dimStr, "x")
	if len(dims) != 2 {
		return 0, 0, 0, fmt.Errorf("invalid viewport format, expected WIDTHxHEIGHT[@RATE]")
	}

	w, err := strconv.ParseInt(dims[0], 10, 64)
	if err != nil {
		return 0, 0, 0, fmt.Errorf("invalid width: %v", err)
	}
	h, err := strconv.ParseInt(dims[1], 10, 64)
	if err != nil {
		return 0, 0, 0, fmt.Errorf("invalid height: %v", err)
	}

	return w, h, refreshRate, nil
}

// Inputs for each command
type BrowsersCreateInput struct {
	PersistenceID      string
	TimeoutSeconds     int
	Stealth            BoolFlag
	Headless           BoolFlag
	Kiosk              BoolFlag
	ProfileID          string
	ProfileName        string
	ProfileSaveChanges BoolFlag
	ProxyID            string
	Extensions         []string
	Viewport           string
}

type BrowsersDeleteInput struct {
	Identifier  string
	SkipConfirm bool
}

type BrowsersViewInput struct {
	Identifier string
}

// BrowsersCmd is a cobra-independent command handler for browsers operations.
type BrowsersCmd struct {
	browsers   BrowsersService
	replays    BrowserReplaysService
	fs         BrowserFSService
	process    BrowserProcessService
	logs       BrowserLogService
	computer   BrowserComputerService
	playwright BrowserPlaywrightService
}

type BrowsersListInput struct {
	Output         string
	IncludeDeleted bool
	Limit          int
	Offset         int
}

func (b BrowsersCmd) List(ctx context.Context, in BrowsersListInput) error {
	if in.Output != "" && in.Output != "json" {
		pterm.Error.Println("unsupported --output value: use 'json'")
		return nil
	}

	params := kernel.BrowserListParams{}
	if in.IncludeDeleted {
		params.IncludeDeleted = kernel.Opt(true)
	}
	if in.Limit > 0 {
		params.Limit = kernel.Opt(int64(in.Limit))
	}
	if in.Offset > 0 {
		params.Offset = kernel.Opt(int64(in.Offset))
	}

	page, err := b.browsers.List(ctx, params)
	if err != nil {
		return util.CleanedUpSdkError{Err: err}
	}

	browsers := page.Items

	if in.Output == "json" {
		if browsers == nil {
			fmt.Println("[]")
			return nil
		}
		bs, err := json.MarshalIndent(browsers, "", "  ")
		if err != nil {
			return err
		}
		fmt.Println(string(bs))
		return nil
	}

<<<<<<< HEAD
	if len(browsers) == 0 {
		pterm.Info.Println("No running or persistent browsers found")
=======
	if browsers == nil || len(browsers) == 0 {
		pterm.Info.Println("No running browsers found")
>>>>>>> 5d277a10
		return nil
	}

	// Prepare table data
	headers := []string{"Browser ID", "Created At", "Persistent ID", "Profile", "CDP WS URL", "Live View URL"}
	if in.IncludeDeleted {
		headers = append(headers, "Deleted At")
	}
	tableData := pterm.TableData{headers}

	for _, browser := range browsers {
		persistentID := "-"
		if browser.Persistence.ID != "" {
			persistentID = browser.Persistence.ID
		}

		profile := "-"
		if browser.Profile.Name != "" {
			profile = browser.Profile.Name
		} else if browser.Profile.ID != "" {
			profile = browser.Profile.ID
		}

		row := []string{
			browser.SessionID,
			util.FormatLocal(browser.CreatedAt),
			persistentID,
			profile,
			truncateURL(browser.CdpWsURL, 50),
			truncateURL(browser.BrowserLiveViewURL, 50),
		}

		if in.IncludeDeleted {
			deletedAt := "-"
			if !browser.DeletedAt.IsZero() {
				deletedAt = util.FormatLocal(browser.DeletedAt)
			}
			row = append(row, deletedAt)
		}

		tableData = append(tableData, row)
	}

	PrintTableNoPad(tableData, true)
	return nil
}

func (b BrowsersCmd) Create(ctx context.Context, in BrowsersCreateInput) error {
	pterm.Info.Println("Creating browser session...")
	params := kernel.BrowserNewParams{}
	if in.PersistenceID != "" {
		params.Persistence = kernel.BrowserPersistenceParam{ID: in.PersistenceID}
	}
	if in.TimeoutSeconds > 0 {
		params.TimeoutSeconds = kernel.Opt(int64(in.TimeoutSeconds))
	}
	if in.Stealth.Set {
		params.Stealth = kernel.Opt(in.Stealth.Value)
	}
	if in.Headless.Set {
		params.Headless = kernel.Opt(in.Headless.Value)
	}
	if in.Kiosk.Set {
		params.KioskMode = kernel.Opt(in.Kiosk.Value)
	}

	// Validate profile selection: at most one of profile-id or profile-name must be provided
	if in.ProfileID != "" && in.ProfileName != "" {
		pterm.Error.Println("must specify at most one of --profile-id or --profile-name")
		return nil
	} else if in.ProfileID != "" || in.ProfileName != "" {
		params.Profile = kernel.BrowserNewParamsProfile{
			SaveChanges: kernel.Opt(in.ProfileSaveChanges.Value),
		}
		if in.ProfileID != "" {
			params.Profile.ID = kernel.Opt(in.ProfileID)
		} else if in.ProfileName != "" {
			params.Profile.Name = kernel.Opt(in.ProfileName)
		}
	}

	// Add proxy if specified
	if in.ProxyID != "" {
		params.ProxyID = kernel.Opt(in.ProxyID)
	}

	// Map extensions (IDs or names) into params.Extensions
	if len(in.Extensions) > 0 {
		for _, ext := range in.Extensions {
			val := strings.TrimSpace(ext)
			if val == "" {
				continue
			}
			item := kernel.BrowserNewParamsExtension{}
			if cuidRegex.MatchString(val) {
				item.ID = kernel.Opt(val)
			} else {
				item.Name = kernel.Opt(val)
			}
			params.Extensions = append(params.Extensions, item)
		}
	}

	// Add viewport if specified
	if in.Viewport != "" {
		width, height, refreshRate, err := parseViewport(in.Viewport)
		if err != nil {
			pterm.Error.Printf("Invalid viewport format: %v\n", err)
			return nil
		}
		params.Viewport = kernel.BrowserNewParamsViewport{
			Width:  width,
			Height: height,
		}
		if refreshRate > 0 {
			params.Viewport.RefreshRate = kernel.Opt(refreshRate)
		}
	}

	browser, err := b.browsers.New(ctx, params)
	if err != nil {
		return util.CleanedUpSdkError{Err: err}
	}

	printBrowserSessionResult(browser.SessionID, browser.CdpWsURL, browser.BrowserLiveViewURL, browser.Persistence, browser.Profile)
	return nil
}

func printBrowserSessionResult(sessionID, cdpURL, liveViewURL string, persistence kernel.BrowserPersistence, profile kernel.Profile) {
	tableData := pterm.TableData{
		{"Property", "Value"},
		{"Session ID", sessionID},
		{"CDP WebSocket URL", cdpURL},
	}
	if liveViewURL != "" {
		tableData = append(tableData, []string{"Live View URL", liveViewURL})
	}
	if persistence.ID != "" {
		tableData = append(tableData, []string{"Persistent ID", persistence.ID})
	}
	if profile.ID != "" || profile.Name != "" {
		profVal := profile.Name
		if profVal == "" {
			profVal = profile.ID
		}
		tableData = append(tableData, []string{"Profile", profVal})
	}

	PrintTableNoPad(tableData, true)
}

func (b BrowsersCmd) Delete(ctx context.Context, in BrowsersDeleteInput) error {
	if !in.SkipConfirm {
		page, err := b.browsers.List(ctx, kernel.BrowserListParams{})
		if err != nil {
			return util.CleanedUpSdkError{Err: err}
		}
		if page == nil || page.Items == nil || len(page.Items) == 0 {
			pterm.Error.Println("No browsers found")
			return nil
		}

		var found *kernel.BrowserListResponse
		for _, br := range page.Items {
			if br.SessionID == in.Identifier || br.Persistence.ID == in.Identifier {
				bCopy := br
				found = &bCopy
				break
			}
		}
		if found == nil {
			pterm.Error.Printf("Browser '%s' not found\n", in.Identifier)
			return nil
		}

		confirmMsg := fmt.Sprintf("Are you sure you want to delete browser \"%s\"?", in.Identifier)
		pterm.DefaultInteractiveConfirm.DefaultText = confirmMsg
		result, _ := pterm.DefaultInteractiveConfirm.Show()
		if !result {
			pterm.Info.Println("Deletion cancelled")
			return nil
		}

		if found.Persistence.ID == in.Identifier {
			err = b.browsers.Delete(ctx, kernel.BrowserDeleteParams{PersistentID: in.Identifier})
			if err != nil && !util.IsNotFound(err) {
				return util.CleanedUpSdkError{Err: err}
			}
			pterm.Success.Printf("Successfully deleted browser: %s\n", in.Identifier)
			return nil
		}

		pterm.Info.Printf("Deleting browser: %s\n", in.Identifier)
		err = b.browsers.DeleteByID(ctx, in.Identifier)
		if err != nil && !util.IsNotFound(err) {
			return util.CleanedUpSdkError{Err: err}
		}
		pterm.Success.Printf("Successfully deleted browser: %s\n", in.Identifier)
		return nil
	}

	// Skip confirmation: try both deletion modes without listing first
	// Treat not found as a success (idempotent delete)
	var nonNotFoundErrors []error

	// Attempt by session ID
	if err := b.browsers.DeleteByID(ctx, in.Identifier); err != nil {
		if !util.IsNotFound(err) {
			nonNotFoundErrors = append(nonNotFoundErrors, err)
		}
	}

	// Attempt by persistent ID (backward compatibility)
	if err := b.browsers.Delete(ctx, kernel.BrowserDeleteParams{PersistentID: in.Identifier}); err != nil {
		if !util.IsNotFound(err) {
			nonNotFoundErrors = append(nonNotFoundErrors, err)
		}
	}

	if len(nonNotFoundErrors) >= 2 {
		// Both failed with meaningful errors; report one
		return util.CleanedUpSdkError{Err: nonNotFoundErrors[0]}
	}

	pterm.Success.Printf("Successfully deleted (or already absent) browser: %s\n", in.Identifier)
	return nil
}

func (b BrowsersCmd) View(ctx context.Context, in BrowsersViewInput) error {
	page, err := b.browsers.List(ctx, kernel.BrowserListParams{})
	if err != nil {
		return util.CleanedUpSdkError{Err: err}
	}

	if page == nil || page.Items == nil || len(page.Items) == 0 {
		pterm.Error.Println("No browsers found")
		return nil
	}

	var foundBrowser *kernel.BrowserListResponse
	for _, browser := range page.Items {
		if browser.Persistence.ID == in.Identifier || browser.SessionID == in.Identifier {
			foundBrowser = &browser
			break
		}
	}

	if foundBrowser == nil {
		pterm.Error.Printf("Browser '%s' not found\n", in.Identifier)
		return nil
	}

	// Output just the URL
	pterm.Info.Println(foundBrowser.BrowserLiveViewURL)
	return nil
}

// Logs
type BrowsersLogsStreamInput struct {
	Identifier        string
	Source            string
	Follow            BoolFlag
	Path              string
	SupervisorProcess string
}

func (b BrowsersCmd) LogsStream(ctx context.Context, in BrowsersLogsStreamInput) error {
	if b.logs == nil {
		pterm.Error.Println("logs service not available")
		return nil
	}
	br, err := b.resolveBrowserByIdentifier(ctx, in.Identifier)
	if err != nil {
		return util.CleanedUpSdkError{Err: err}
	}
	if br == nil {
		pterm.Error.Printf("Browser '%s' not found\n", in.Identifier)
		return nil
	}
	params := kernel.BrowserLogStreamParams{Source: kernel.BrowserLogStreamParamsSource(in.Source)}
	if in.Follow.Set {
		params.Follow = kernel.Opt(in.Follow.Value)
	}
	if in.Path != "" {
		params.Path = kernel.Opt(in.Path)
	}
	if in.SupervisorProcess != "" {
		params.SupervisorProcess = kernel.Opt(in.SupervisorProcess)
	}
	stream := b.logs.StreamStreaming(ctx, br.SessionID, params)
	if stream == nil {
		pterm.Error.Println("failed to open log stream")
		return nil
	}
	defer stream.Close()
	for stream.Next() {
		ev := stream.Current()
		pterm.Println(fmt.Sprintf("[%s] %s", util.FormatLocal(ev.Timestamp), ev.Message))
	}
	if err := stream.Err(); err != nil {
		return util.CleanedUpSdkError{Err: err}
	}
	return nil
}

// Computer (mouse/screen)
type BrowsersComputerClickMouseInput struct {
	Identifier string
	X          int64
	Y          int64
	NumClicks  int64
	Button     string
	ClickType  string
	HoldKeys   []string
}

type BrowsersComputerMoveMouseInput struct {
	Identifier string
	X          int64
	Y          int64
	HoldKeys   []string
}

type BrowsersComputerScreenshotInput struct {
	Identifier string
	X          int64
	Y          int64
	Width      int64
	Height     int64
	To         string
	HasRegion  bool
}

type BrowsersComputerTypeTextInput struct {
	Identifier string
	Text       string
	Delay      int64
}

type BrowsersComputerPressKeyInput struct {
	Identifier string
	Keys       []string
	Duration   int64
	HoldKeys   []string
}

type BrowsersComputerScrollInput struct {
	Identifier string
	X          int64
	Y          int64
	DeltaX     int64
	DeltaXSet  bool
	DeltaY     int64
	DeltaYSet  bool
	HoldKeys   []string
}

type BrowsersComputerDragMouseInput struct {
	Identifier      string
	Path            [][]int64
	Delay           int64
	StepDelayMs     int64
	StepsPerSegment int64
	Button          string
	HoldKeys        []string
}

type BrowsersComputerSetCursorInput struct {
	Identifier string
	Hidden     bool
}

func (b BrowsersCmd) ComputerClickMouse(ctx context.Context, in BrowsersComputerClickMouseInput) error {
	if b.computer == nil {
		pterm.Error.Println("computer service not available")
		return nil
	}
	br, err := b.resolveBrowserByIdentifier(ctx, in.Identifier)
	if err != nil {
		return util.CleanedUpSdkError{Err: err}
	}
	if br == nil {
		pterm.Error.Printf("Browser '%s' not found\n", in.Identifier)
		return nil
	}
	body := kernel.BrowserComputerClickMouseParams{X: in.X, Y: in.Y}
	if in.NumClicks > 0 {
		body.NumClicks = kernel.Opt(in.NumClicks)
	}
	if in.Button != "" {
		body.Button = kernel.BrowserComputerClickMouseParamsButton(in.Button)
	}
	if in.ClickType != "" {
		body.ClickType = kernel.BrowserComputerClickMouseParamsClickType(in.ClickType)
	}
	if len(in.HoldKeys) > 0 {
		body.HoldKeys = in.HoldKeys
	}
	if err := b.computer.ClickMouse(ctx, br.SessionID, body); err != nil {
		return util.CleanedUpSdkError{Err: err}
	}
	pterm.Success.Printf("Clicked mouse at (%d,%d)\n", in.X, in.Y)
	return nil
}

func (b BrowsersCmd) ComputerMoveMouse(ctx context.Context, in BrowsersComputerMoveMouseInput) error {
	if b.computer == nil {
		pterm.Error.Println("computer service not available")
		return nil
	}
	br, err := b.resolveBrowserByIdentifier(ctx, in.Identifier)
	if err != nil {
		return util.CleanedUpSdkError{Err: err}
	}
	if br == nil {
		pterm.Error.Printf("Browser '%s' not found\n", in.Identifier)
		return nil
	}
	body := kernel.BrowserComputerMoveMouseParams{X: in.X, Y: in.Y}
	if len(in.HoldKeys) > 0 {
		body.HoldKeys = in.HoldKeys
	}
	if err := b.computer.MoveMouse(ctx, br.SessionID, body); err != nil {
		return util.CleanedUpSdkError{Err: err}
	}
	pterm.Success.Printf("Moved mouse to (%d,%d)\n", in.X, in.Y)
	return nil
}

func (b BrowsersCmd) ComputerScreenshot(ctx context.Context, in BrowsersComputerScreenshotInput) error {
	if b.computer == nil {
		pterm.Error.Println("computer service not available")
		return nil
	}
	br, err := b.resolveBrowserByIdentifier(ctx, in.Identifier)
	if err != nil {
		return util.CleanedUpSdkError{Err: err}
	}
	if br == nil {
		pterm.Error.Printf("Browser '%s' not found\n", in.Identifier)
		return nil
	}
	var body kernel.BrowserComputerCaptureScreenshotParams
	if in.HasRegion {
		body.Region = kernel.BrowserComputerCaptureScreenshotParamsRegion{X: in.X, Y: in.Y, Width: in.Width, Height: in.Height}
	}
	res, err := b.computer.CaptureScreenshot(ctx, br.SessionID, body)
	if err != nil {
		return util.CleanedUpSdkError{Err: err}
	}
	defer res.Body.Close()
	if in.To == "" {
		pterm.Error.Println("--to is required to save the screenshot")
		return nil
	}
	f, err := os.Create(in.To)
	if err != nil {
		pterm.Error.Printf("Failed to create file: %v\n", err)
		return nil
	}
	defer f.Close()
	if _, err := io.Copy(f, res.Body); err != nil {
		pterm.Error.Printf("Failed to write file: %v\n", err)
		return nil
	}
	pterm.Success.Printf("Saved screenshot to %s\n", in.To)
	return nil
}

func (b BrowsersCmd) ComputerTypeText(ctx context.Context, in BrowsersComputerTypeTextInput) error {
	if b.computer == nil {
		pterm.Error.Println("computer service not available")
		return nil
	}
	br, err := b.resolveBrowserByIdentifier(ctx, in.Identifier)
	if err != nil {
		return util.CleanedUpSdkError{Err: err}
	}
	if br == nil {
		pterm.Error.Printf("Browser '%s' not found\n", in.Identifier)
		return nil
	}
	body := kernel.BrowserComputerTypeTextParams{Text: in.Text}
	if in.Delay > 0 {
		body.Delay = kernel.Opt(in.Delay)
	}
	if err := b.computer.TypeText(ctx, br.SessionID, body); err != nil {
		return util.CleanedUpSdkError{Err: err}
	}
	pterm.Success.Printf("Typed text: %s\n", in.Text)
	return nil
}

func (b BrowsersCmd) ComputerPressKey(ctx context.Context, in BrowsersComputerPressKeyInput) error {
	if b.computer == nil {
		pterm.Error.Println("computer service not available")
		return nil
	}
	br, err := b.resolveBrowserByIdentifier(ctx, in.Identifier)
	if err != nil {
		return util.CleanedUpSdkError{Err: err}
	}
	if br == nil {
		pterm.Error.Printf("Browser '%s' not found\n", in.Identifier)
		return nil
	}
	if len(in.Keys) == 0 {
		pterm.Error.Println("no keys specified")
		return nil
	}
	body := kernel.BrowserComputerPressKeyParams{Keys: in.Keys}
	if in.Duration > 0 {
		body.Duration = kernel.Opt(in.Duration)
	}
	if len(in.HoldKeys) > 0 {
		body.HoldKeys = in.HoldKeys
	}
	if err := b.computer.PressKey(ctx, br.SessionID, body); err != nil {
		return util.CleanedUpSdkError{Err: err}
	}
	pterm.Success.Printf("Pressed keys: %s\n", strings.Join(in.Keys, ","))
	return nil
}

func (b BrowsersCmd) ComputerScroll(ctx context.Context, in BrowsersComputerScrollInput) error {
	if b.computer == nil {
		pterm.Error.Println("computer service not available")
		return nil
	}
	br, err := b.resolveBrowserByIdentifier(ctx, in.Identifier)
	if err != nil {
		return util.CleanedUpSdkError{Err: err}
	}
	if br == nil {
		pterm.Error.Printf("Browser '%s' not found\n", in.Identifier)
		return nil
	}
	body := kernel.BrowserComputerScrollParams{X: in.X, Y: in.Y}
	if in.DeltaXSet {
		body.DeltaX = kernel.Opt(in.DeltaX)
	}
	if in.DeltaYSet {
		body.DeltaY = kernel.Opt(in.DeltaY)
	}
	if len(in.HoldKeys) > 0 {
		body.HoldKeys = in.HoldKeys
	}
	if err := b.computer.Scroll(ctx, br.SessionID, body); err != nil {
		return util.CleanedUpSdkError{Err: err}
	}
	pterm.Success.Printf("Scrolled at (%d,%d)\n", in.X, in.Y)
	return nil
}

func (b BrowsersCmd) ComputerDragMouse(ctx context.Context, in BrowsersComputerDragMouseInput) error {
	if b.computer == nil {
		pterm.Error.Println("computer service not available")
		return nil
	}
	br, err := b.resolveBrowserByIdentifier(ctx, in.Identifier)
	if err != nil {
		return util.CleanedUpSdkError{Err: err}
	}
	if br == nil {
		pterm.Error.Printf("Browser '%s' not found\n", in.Identifier)
		return nil
	}
	if len(in.Path) < 2 {
		pterm.Error.Println("path must include at least two points")
		return nil
	}
	body := kernel.BrowserComputerDragMouseParams{Path: in.Path}
	if in.Delay > 0 {
		body.Delay = kernel.Opt(in.Delay)
	}
	if in.StepDelayMs > 0 {
		body.StepDelayMs = kernel.Opt(in.StepDelayMs)
	}
	if in.StepsPerSegment > 0 {
		body.StepsPerSegment = kernel.Opt(in.StepsPerSegment)
	}
	if in.Button != "" {
		body.Button = kernel.BrowserComputerDragMouseParamsButton(in.Button)
	}
	if len(in.HoldKeys) > 0 {
		body.HoldKeys = in.HoldKeys
	}
	if err := b.computer.DragMouse(ctx, br.SessionID, body); err != nil {
		return util.CleanedUpSdkError{Err: err}
	}
	pterm.Success.Printf("Dragged mouse over %d points\n", len(in.Path))
	return nil
}

func (b BrowsersCmd) ComputerSetCursor(ctx context.Context, in BrowsersComputerSetCursorInput) error {
	if b.computer == nil {
		pterm.Error.Println("computer service not available")
		return nil
	}
	br, err := b.resolveBrowserByIdentifier(ctx, in.Identifier)
	if err != nil {
		return util.CleanedUpSdkError{Err: err}
	}
	if br == nil {
		pterm.Error.Printf("Browser '%s' not found\n", in.Identifier)
		return nil
	}
	body := kernel.BrowserComputerSetCursorVisibilityParams{Hidden: in.Hidden}
	_, err = b.computer.SetCursorVisibility(ctx, br.SessionID, body)
	if err != nil {
		return util.CleanedUpSdkError{Err: err}
	}
	if in.Hidden {
		pterm.Success.Println("Cursor hidden")
	} else {
		pterm.Success.Println("Cursor shown")
	}
	return nil
}

// Replays
type BrowsersReplaysListInput struct {
	Identifier string
}

type BrowsersReplaysStartInput struct {
	Identifier         string
	Framerate          int
	MaxDurationSeconds int
}

type BrowsersReplaysStopInput struct {
	Identifier string
	ReplayID   string
}

type BrowsersReplaysDownloadInput struct {
	Identifier string
	ReplayID   string
	Output     string
}

func (b BrowsersCmd) ReplaysList(ctx context.Context, in BrowsersReplaysListInput) error {
	br, err := b.resolveBrowserByIdentifier(ctx, in.Identifier)
	if err != nil {
		return util.CleanedUpSdkError{Err: err}
	}
	if br == nil {
		pterm.Error.Printf("Browser '%s' not found\n", in.Identifier)
		return nil
	}
	items, err := b.replays.List(ctx, br.SessionID)
	if err != nil {
		return util.CleanedUpSdkError{Err: err}
	}
	if items == nil || len(*items) == 0 {
		pterm.Info.Println("No replays found")
		return nil
	}
	rows := pterm.TableData{{"Replay ID", "Started At", "Finished At", "View URL"}}
	for _, r := range *items {
		rows = append(rows, []string{r.ReplayID, util.FormatLocal(r.StartedAt), util.FormatLocal(r.FinishedAt), truncateURL(r.ReplayViewURL, 60)})
	}
	PrintTableNoPad(rows, true)
	return nil
}

func (b BrowsersCmd) ReplaysStart(ctx context.Context, in BrowsersReplaysStartInput) error {
	br, err := b.resolveBrowserByIdentifier(ctx, in.Identifier)
	if err != nil {
		return util.CleanedUpSdkError{Err: err}
	}
	if br == nil {
		pterm.Error.Printf("Browser '%s' not found\n", in.Identifier)
		return nil
	}
	body := kernel.BrowserReplayStartParams{}
	if in.Framerate > 0 {
		body.Framerate = kernel.Opt(int64(in.Framerate))
	}
	if in.MaxDurationSeconds > 0 {
		body.MaxDurationInSeconds = kernel.Opt(int64(in.MaxDurationSeconds))
	}
	res, err := b.replays.Start(ctx, br.SessionID, body)
	if err != nil {
		return util.CleanedUpSdkError{Err: err}
	}
	rows := pterm.TableData{{"Property", "Value"}, {"Replay ID", res.ReplayID}, {"View URL", res.ReplayViewURL}, {"Started At", util.FormatLocal(res.StartedAt)}}
	PrintTableNoPad(rows, true)
	return nil
}

func (b BrowsersCmd) ReplaysStop(ctx context.Context, in BrowsersReplaysStopInput) error {
	br, err := b.resolveBrowserByIdentifier(ctx, in.Identifier)
	if err != nil {
		return util.CleanedUpSdkError{Err: err}
	}
	if br == nil {
		pterm.Error.Printf("Browser '%s' not found\n", in.Identifier)
		return nil
	}
	err = b.replays.Stop(ctx, in.ReplayID, kernel.BrowserReplayStopParams{ID: br.SessionID})
	if err != nil {
		return util.CleanedUpSdkError{Err: err}
	}
	pterm.Success.Printf("Stopped replay %s for browser %s\n", in.ReplayID, br.SessionID)
	return nil
}

func (b BrowsersCmd) ReplaysDownload(ctx context.Context, in BrowsersReplaysDownloadInput) error {
	br, err := b.resolveBrowserByIdentifier(ctx, in.Identifier)
	if err != nil {
		return util.CleanedUpSdkError{Err: err}
	}
	if br == nil {
		pterm.Error.Printf("Browser '%s' not found\n", in.Identifier)
		return nil
	}
	res, err := b.replays.Download(ctx, in.ReplayID, kernel.BrowserReplayDownloadParams{ID: br.SessionID})
	if err != nil {
		return util.CleanedUpSdkError{Err: err}
	}
	defer res.Body.Close()
	if in.Output == "" {
		pterm.Info.Printf("Downloaded replay %s (%s)\n", in.ReplayID, res.Header.Get("content-type"))
		_, _ = io.Copy(io.Discard, res.Body)
		return nil
	}
	f, err := os.Create(in.Output)
	if err != nil {
		pterm.Error.Printf("Failed to create file: %v\n", err)
		return nil
	}
	defer f.Close()
	if _, err := io.Copy(f, res.Body); err != nil {
		pterm.Error.Printf("Failed to write file: %v\n", err)
		return nil
	}
	pterm.Success.Printf("Saved replay to %s\n", in.Output)
	return nil
}

// Process
type BrowsersProcessExecInput struct {
	Identifier string
	Command    string
	Args       []string
	Cwd        string
	Timeout    int
	AsUser     string
	AsRoot     BoolFlag
}

type BrowsersProcessSpawnInput = BrowsersProcessExecInput

type BrowsersProcessKillInput struct {
	Identifier string
	ProcessID  string
	Signal     string
}

type BrowsersProcessStatusInput struct {
	Identifier string
	ProcessID  string
}

type BrowsersProcessStdinInput struct {
	Identifier string
	ProcessID  string
	DataB64    string
}

type BrowsersProcessStdoutStreamInput struct {
	Identifier string
	ProcessID  string
}

// Playwright
type BrowsersPlaywrightExecuteInput struct {
	Identifier string
	Code       string
	Timeout    int64
}

func (b BrowsersCmd) PlaywrightExecute(ctx context.Context, in BrowsersPlaywrightExecuteInput) error {
	if b.playwright == nil {
		pterm.Error.Println("playwright service not available")
		return nil
	}
	br, err := b.resolveBrowserByIdentifier(ctx, in.Identifier)
	if err != nil {
		return util.CleanedUpSdkError{Err: err}
	}
	if br == nil {
		pterm.Error.Printf("Browser '%s' not found\n", in.Identifier)
		return nil
	}
	params := kernel.BrowserPlaywrightExecuteParams{Code: in.Code}
	if in.Timeout > 0 {
		params.TimeoutSec = kernel.Opt(in.Timeout)
	}
	res, err := b.playwright.Execute(ctx, br.SessionID, params)
	if err != nil {
		return util.CleanedUpSdkError{Err: err}
	}

	rows := pterm.TableData{{"Property", "Value"}, {"Success", fmt.Sprintf("%t", res.Success)}}
	PrintTableNoPad(rows, true)

	if res.Stdout != "" {
		pterm.Info.Println("stdout:")
		fmt.Println(res.Stdout)
	}
	if res.Stderr != "" {
		pterm.Info.Println("stderr:")
		fmt.Fprintln(os.Stderr, res.Stderr)
	}
	if res.Result != nil {
		bs, err := json.MarshalIndent(res.Result, "", "  ")
		if err == nil {
			pterm.Info.Println("result:")
			fmt.Println(string(bs))
		}
	}
	if !res.Success && res.Error != "" {
		pterm.Error.Printf("error: %s\n", res.Error)
	}
	return nil
}

func (b BrowsersCmd) ProcessExec(ctx context.Context, in BrowsersProcessExecInput) error {
	if b.process == nil {
		pterm.Error.Println("process service not available")
		return nil
	}
	br, err := b.resolveBrowserByIdentifier(ctx, in.Identifier)
	if err != nil {
		return util.CleanedUpSdkError{Err: err}
	}
	if br == nil {
		pterm.Error.Printf("Browser '%s' not found\n", in.Identifier)
		return nil
	}
	params := kernel.BrowserProcessExecParams{Command: in.Command}
	if len(in.Args) > 0 {
		params.Args = in.Args
	}
	if in.Cwd != "" {
		params.Cwd = kernel.Opt(in.Cwd)
	}
	if in.Timeout > 0 {
		params.TimeoutSec = kernel.Opt(int64(in.Timeout))
	}
	if in.AsUser != "" {
		params.AsUser = kernel.Opt(in.AsUser)
	}
	if in.AsRoot.Set {
		params.AsRoot = kernel.Opt(in.AsRoot.Value)
	}
	res, err := b.process.Exec(ctx, br.SessionID, params)
	if err != nil {
		return util.CleanedUpSdkError{Err: err}
	}
	rows := pterm.TableData{{"Property", "Value"}, {"Exit Code", fmt.Sprintf("%d", res.ExitCode)}, {"Duration (ms)", fmt.Sprintf("%d", res.DurationMs)}}
	PrintTableNoPad(rows, true)
	if res.StdoutB64 != "" {
		data, err := base64.StdEncoding.DecodeString(res.StdoutB64)
		if err != nil {
			pterm.Error.Printf("stdout decode error: %v\n", err)
		} else if len(data) > 0 {
			pterm.Info.Println("stdout:")
			os.Stdout.Write(data)
			if data[len(data)-1] != '\n' {
				fmt.Println()
			}
		}
	}
	if res.StderrB64 != "" {
		data, err := base64.StdEncoding.DecodeString(res.StderrB64)
		if err != nil {
			pterm.Error.Printf("stderr decode error: %v\n", err)
		} else if len(data) > 0 {
			pterm.Info.Println("stderr:")
			os.Stderr.Write(data)
			if data[len(data)-1] != '\n' {
				fmt.Fprintln(os.Stderr)
			}
		}
	}
	return nil
}

func (b BrowsersCmd) ProcessSpawn(ctx context.Context, in BrowsersProcessSpawnInput) error {
	if b.process == nil {
		pterm.Error.Println("process service not available")
		return nil
	}
	br, err := b.resolveBrowserByIdentifier(ctx, in.Identifier)
	if err != nil {
		return util.CleanedUpSdkError{Err: err}
	}
	if br == nil {
		pterm.Error.Printf("Browser '%s' not found\n", in.Identifier)
		return nil
	}
	params := kernel.BrowserProcessSpawnParams{Command: in.Command}
	if len(in.Args) > 0 {
		params.Args = in.Args
	}
	if in.Cwd != "" {
		params.Cwd = kernel.Opt(in.Cwd)
	}
	if in.Timeout > 0 {
		params.TimeoutSec = kernel.Opt(int64(in.Timeout))
	}
	if in.AsUser != "" {
		params.AsUser = kernel.Opt(in.AsUser)
	}
	if in.AsRoot.Set {
		params.AsRoot = kernel.Opt(in.AsRoot.Value)
	}
	res, err := b.process.Spawn(ctx, br.SessionID, params)
	if err != nil {
		return util.CleanedUpSdkError{Err: err}
	}
	rows := pterm.TableData{{"Property", "Value"}, {"Process ID", res.ProcessID}, {"PID", fmt.Sprintf("%d", res.Pid)}, {"Started At", util.FormatLocal(res.StartedAt)}}
	PrintTableNoPad(rows, true)
	return nil
}

func (b BrowsersCmd) ProcessKill(ctx context.Context, in BrowsersProcessKillInput) error {
	if b.process == nil {
		pterm.Error.Println("process service not available")
		return nil
	}
	br, err := b.resolveBrowserByIdentifier(ctx, in.Identifier)
	if err != nil {
		return util.CleanedUpSdkError{Err: err}
	}
	if br == nil {
		pterm.Error.Printf("Browser '%s' not found\n", in.Identifier)
		return nil
	}
	params := kernel.BrowserProcessKillParams{ID: br.SessionID, Signal: kernel.BrowserProcessKillParamsSignal(in.Signal)}
	_, err = b.process.Kill(ctx, in.ProcessID, params)
	if err != nil {
		return util.CleanedUpSdkError{Err: err}
	}
	pterm.Success.Printf("Sent %s to process %s on %s\n", in.Signal, in.ProcessID, br.SessionID)
	return nil
}

func (b BrowsersCmd) ProcessStatus(ctx context.Context, in BrowsersProcessStatusInput) error {
	if b.process == nil {
		pterm.Error.Println("process service not available")
		return nil
	}
	br, err := b.resolveBrowserByIdentifier(ctx, in.Identifier)
	if err != nil {
		return util.CleanedUpSdkError{Err: err}
	}
	if br == nil {
		pterm.Error.Printf("Browser '%s' not found\n", in.Identifier)
		return nil
	}
	res, err := b.process.Status(ctx, in.ProcessID, kernel.BrowserProcessStatusParams{ID: br.SessionID})
	if err != nil {
		return util.CleanedUpSdkError{Err: err}
	}
	rows := pterm.TableData{{"Property", "Value"}, {"State", string(res.State)}, {"CPU %", fmt.Sprintf("%.2f", res.CPUPct)}, {"Mem Bytes", fmt.Sprintf("%d", res.MemBytes)}, {"Exit Code", fmt.Sprintf("%d", res.ExitCode)}}
	PrintTableNoPad(rows, true)
	return nil
}

func (b BrowsersCmd) ProcessStdin(ctx context.Context, in BrowsersProcessStdinInput) error {
	if b.process == nil {
		pterm.Error.Println("process service not available")
		return nil
	}
	br, err := b.resolveBrowserByIdentifier(ctx, in.Identifier)
	if err != nil {
		return util.CleanedUpSdkError{Err: err}
	}
	if br == nil {
		pterm.Error.Printf("Browser '%s' not found\n", in.Identifier)
		return nil
	}
	_, err = b.process.Stdin(ctx, in.ProcessID, kernel.BrowserProcessStdinParams{ID: br.SessionID, DataB64: in.DataB64})
	if err != nil {
		return util.CleanedUpSdkError{Err: err}
	}
	pterm.Success.Println("Wrote to stdin")
	return nil
}

func (b BrowsersCmd) ProcessStdoutStream(ctx context.Context, in BrowsersProcessStdoutStreamInput) error {
	if b.process == nil {
		pterm.Error.Println("process service not available")
		return nil
	}
	br, err := b.resolveBrowserByIdentifier(ctx, in.Identifier)
	if err != nil {
		return util.CleanedUpSdkError{Err: err}
	}
	if br == nil {
		pterm.Error.Printf("Browser '%s' not found\n", in.Identifier)
		return nil
	}
	stream := b.process.StdoutStreamStreaming(ctx, in.ProcessID, kernel.BrowserProcessStdoutStreamParams{ID: br.SessionID})
	if stream == nil {
		pterm.Error.Println("failed to open stdout stream")
		return nil
	}
	defer stream.Close()
	for stream.Next() {
		ev := stream.Current()
		if ev.Event == "exit" {
			pterm.Info.Printf("process exited with code %d\n", ev.ExitCode)
			continue
		}
		data, err := base64.StdEncoding.DecodeString(ev.DataB64)
		if err != nil {
			pterm.Error.Printf("decode error: %v\n", err)
			continue
		}
		os.Stdout.Write(data)
	}
	if err := stream.Err(); err != nil {
		return util.CleanedUpSdkError{Err: err}
	}
	return nil
}

// FS (minimal scaffolding)
type BrowsersFSNewDirInput struct {
	Identifier string
	Path       string
	Mode       string
}

type BrowsersFSDeleteDirInput struct {
	Identifier string
	Path       string
}

type BrowsersFSDeleteFileInput struct {
	Identifier string
	Path       string
}

type BrowsersFSDownloadDirZipInput struct {
	Identifier string
	Path       string
	Output     string
}

type BrowsersFSFileInfoInput struct {
	Identifier string
	Path       string
}

type BrowsersFSListFilesInput struct {
	Identifier string
	Path       string
}

type BrowsersFSMoveInput struct {
	Identifier string
	SrcPath    string
	DestPath   string
}

type BrowsersFSReadFileInput struct {
	Identifier string
	Path       string
	Output     string
}

type BrowsersFSSetPermsInput struct {
	Identifier string
	Path       string
	Mode       string
	Owner      string
	Group      string
}

// Upload inputs
type BrowsersFSUploadInput struct {
	Identifier string
	Mappings   []struct {
		Local string
		Dest  string
	}
	DestDir string
	Paths   []string
}

type BrowsersFSUploadZipInput struct {
	Identifier string
	ZipPath    string
	DestDir    string
}

type BrowsersFSWriteFileInput struct {
	Identifier string
	DestPath   string
	Mode       string
	SourcePath string
}

type BrowsersExtensionsUploadInput struct {
	Identifier     string
	ExtensionPaths []string
}

func (b BrowsersCmd) FSNewDirectory(ctx context.Context, in BrowsersFSNewDirInput) error {
	if b.fs == nil {
		pterm.Error.Println("fs service not available")
		return nil
	}
	br, err := b.resolveBrowserByIdentifier(ctx, in.Identifier)
	if err != nil {
		return util.CleanedUpSdkError{Err: err}
	}
	if br == nil {
		pterm.Error.Printf("Browser '%s' not found\n", in.Identifier)
		return nil
	}
	params := kernel.BrowserFNewDirectoryParams{Path: in.Path}
	if in.Mode != "" {
		params.Mode = kernel.Opt(in.Mode)
	}
	if err := b.fs.NewDirectory(ctx, br.SessionID, params); err != nil {
		return util.CleanedUpSdkError{Err: err}
	}
	pterm.Success.Printf("Created directory %s\n", in.Path)
	return nil
}

func (b BrowsersCmd) FSDeleteDirectory(ctx context.Context, in BrowsersFSDeleteDirInput) error {
	if b.fs == nil {
		pterm.Error.Println("fs service not available")
		return nil
	}
	br, err := b.resolveBrowserByIdentifier(ctx, in.Identifier)
	if err != nil {
		return util.CleanedUpSdkError{Err: err}
	}
	if br == nil {
		pterm.Error.Printf("Browser '%s' not found\n", in.Identifier)
		return nil
	}
	if err := b.fs.DeleteDirectory(ctx, br.SessionID, kernel.BrowserFDeleteDirectoryParams{Path: in.Path}); err != nil {
		return util.CleanedUpSdkError{Err: err}
	}
	pterm.Success.Printf("Deleted directory %s\n", in.Path)
	return nil
}

func (b BrowsersCmd) FSDeleteFile(ctx context.Context, in BrowsersFSDeleteFileInput) error {
	if b.fs == nil {
		pterm.Error.Println("fs service not available")
		return nil
	}
	br, err := b.resolveBrowserByIdentifier(ctx, in.Identifier)
	if err != nil {
		return util.CleanedUpSdkError{Err: err}
	}
	if br == nil {
		pterm.Error.Printf("Browser '%s' not found\n", in.Identifier)
		return nil
	}
	if err := b.fs.DeleteFile(ctx, br.SessionID, kernel.BrowserFDeleteFileParams{Path: in.Path}); err != nil {
		return util.CleanedUpSdkError{Err: err}
	}
	pterm.Success.Printf("Deleted file %s\n", in.Path)
	return nil
}

func (b BrowsersCmd) FSDownloadDirZip(ctx context.Context, in BrowsersFSDownloadDirZipInput) error {
	if b.fs == nil {
		pterm.Error.Println("fs service not available")
		return nil
	}
	br, err := b.resolveBrowserByIdentifier(ctx, in.Identifier)
	if err != nil {
		return util.CleanedUpSdkError{Err: err}
	}
	if br == nil {
		pterm.Error.Printf("Browser '%s' not found\n", in.Identifier)
		return nil
	}
	res, err := b.fs.DownloadDirZip(ctx, br.SessionID, kernel.BrowserFDownloadDirZipParams{Path: in.Path})
	if err != nil {
		return util.CleanedUpSdkError{Err: err}
	}
	defer res.Body.Close()
	if in.Output == "" {
		_, _ = io.Copy(io.Discard, res.Body)
		pterm.Info.Println("Downloaded zip (discarded; specify --output to save)")
		return nil
	}
	f, err := os.Create(in.Output)
	if err != nil {
		pterm.Error.Printf("Failed to create file: %v\n", err)
		return nil
	}
	defer f.Close()
	if _, err := io.Copy(f, res.Body); err != nil {
		pterm.Error.Printf("Failed to write file: %v\n", err)
		return nil
	}
	pterm.Success.Printf("Saved zip to %s\n", in.Output)
	return nil
}

func (b BrowsersCmd) FSFileInfo(ctx context.Context, in BrowsersFSFileInfoInput) error {
	if b.fs == nil {
		pterm.Error.Println("fs service not available")
		return nil
	}
	br, err := b.resolveBrowserByIdentifier(ctx, in.Identifier)
	if err != nil {
		return util.CleanedUpSdkError{Err: err}
	}
	if br == nil {
		pterm.Error.Printf("Browser '%s' not found\n", in.Identifier)
		return nil
	}
	res, err := b.fs.FileInfo(ctx, br.SessionID, kernel.BrowserFFileInfoParams{Path: in.Path})
	if err != nil {
		return util.CleanedUpSdkError{Err: err}
	}
	rows := pterm.TableData{{"Property", "Value"}, {"Path", res.Path}, {"Name", res.Name}, {"Mode", res.Mode}, {"IsDir", fmt.Sprintf("%t", res.IsDir)}, {"SizeBytes", fmt.Sprintf("%d", res.SizeBytes)}, {"ModTime", util.FormatLocal(res.ModTime)}}
	PrintTableNoPad(rows, true)
	return nil
}

func (b BrowsersCmd) FSListFiles(ctx context.Context, in BrowsersFSListFilesInput) error {
	if b.fs == nil {
		pterm.Error.Println("fs service not available")
		return nil
	}
	br, err := b.resolveBrowserByIdentifier(ctx, in.Identifier)
	if err != nil {
		return util.CleanedUpSdkError{Err: err}
	}
	if br == nil {
		pterm.Error.Printf("Browser '%s' not found\n", in.Identifier)
		return nil
	}
	res, err := b.fs.ListFiles(ctx, br.SessionID, kernel.BrowserFListFilesParams{Path: in.Path})
	if err != nil {
		return util.CleanedUpSdkError{Err: err}
	}
	if res == nil || len(*res) == 0 {
		pterm.Info.Println("No files found")
		return nil
	}
	rows := pterm.TableData{{"Mode", "Size", "ModTime", "Name", "Path"}}
	for _, f := range *res {
		rows = append(rows, []string{f.Mode, fmt.Sprintf("%d", f.SizeBytes), util.FormatLocal(f.ModTime), f.Name, f.Path})
	}
	PrintTableNoPad(rows, true)
	return nil
}

func (b BrowsersCmd) FSMove(ctx context.Context, in BrowsersFSMoveInput) error {
	if b.fs == nil {
		pterm.Error.Println("fs service not available")
		return nil
	}
	br, err := b.resolveBrowserByIdentifier(ctx, in.Identifier)
	if err != nil {
		return util.CleanedUpSdkError{Err: err}
	}
	if br == nil {
		pterm.Error.Printf("Browser '%s' not found\n", in.Identifier)
		return nil
	}
	if err := b.fs.Move(ctx, br.SessionID, kernel.BrowserFMoveParams{SrcPath: in.SrcPath, DestPath: in.DestPath}); err != nil {
		return util.CleanedUpSdkError{Err: err}
	}
	pterm.Success.Printf("Moved %s -> %s\n", in.SrcPath, in.DestPath)
	return nil
}

func (b BrowsersCmd) FSReadFile(ctx context.Context, in BrowsersFSReadFileInput) error {
	if b.fs == nil {
		pterm.Error.Println("fs service not available")
		return nil
	}
	br, err := b.resolveBrowserByIdentifier(ctx, in.Identifier)
	if err != nil {
		return util.CleanedUpSdkError{Err: err}
	}
	if br == nil {
		pterm.Error.Printf("Browser '%s' not found\n", in.Identifier)
		return nil
	}
	res, err := b.fs.ReadFile(ctx, br.SessionID, kernel.BrowserFReadFileParams{Path: in.Path})
	if err != nil {
		return util.CleanedUpSdkError{Err: err}
	}
	defer res.Body.Close()
	if in.Output == "" {
		_, _ = io.Copy(os.Stdout, res.Body)
		return nil
	}
	f, err := os.Create(in.Output)
	if err != nil {
		pterm.Error.Printf("Failed to create file: %v\n", err)
		return nil
	}
	defer f.Close()
	if _, err := io.Copy(f, res.Body); err != nil {
		pterm.Error.Printf("Failed to write file: %v\n", err)
		return nil
	}
	pterm.Success.Printf("Saved file to %s\n", in.Output)
	return nil
}

func (b BrowsersCmd) FSSetPermissions(ctx context.Context, in BrowsersFSSetPermsInput) error {
	if b.fs == nil {
		pterm.Error.Println("fs service not available")
		return nil
	}
	br, err := b.resolveBrowserByIdentifier(ctx, in.Identifier)
	if err != nil {
		return util.CleanedUpSdkError{Err: err}
	}
	if br == nil {
		pterm.Error.Printf("Browser '%s' not found\n", in.Identifier)
		return nil
	}
	params := kernel.BrowserFSetFilePermissionsParams{Path: in.Path, Mode: in.Mode}
	if in.Owner != "" {
		params.Owner = kernel.Opt(in.Owner)
	}
	if in.Group != "" {
		params.Group = kernel.Opt(in.Group)
	}
	if err := b.fs.SetFilePermissions(ctx, br.SessionID, params); err != nil {
		return util.CleanedUpSdkError{Err: err}
	}
	pterm.Success.Printf("Updated permissions for %s\n", in.Path)
	return nil
}

func (b BrowsersCmd) FSUpload(ctx context.Context, in BrowsersFSUploadInput) error {
	if b.fs == nil {
		pterm.Error.Println("fs service not available")
		return nil
	}
	br, err := b.resolveBrowserByIdentifier(ctx, in.Identifier)
	if err != nil {
		return util.CleanedUpSdkError{Err: err}
	}
	if br == nil {
		pterm.Error.Printf("Browser '%s' not found\n", in.Identifier)
		return nil
	}
	var files []kernel.BrowserFUploadParamsFile
	var toClose []io.Closer
	for _, m := range in.Mappings {
		f, err := os.Open(m.Local)
		if err != nil {
			pterm.Error.Printf("Failed to open %s: %v\n", m.Local, err)
			for _, c := range toClose {
				_ = c.Close()
			}
			return nil
		}
		toClose = append(toClose, f)
		files = append(files, kernel.BrowserFUploadParamsFile{DestPath: m.Dest, File: f})
	}
	if in.DestDir != "" && len(in.Paths) > 0 {
		for _, lp := range in.Paths {
			f, err := os.Open(lp)
			if err != nil {
				pterm.Error.Printf("Failed to open %s: %v\n", lp, err)
				for _, c := range toClose {
					_ = c.Close()
				}
				return nil
			}
			toClose = append(toClose, f)
			dest := filepath.Join(in.DestDir, filepath.Base(lp))
			files = append(files, kernel.BrowserFUploadParamsFile{DestPath: dest, File: f})
		}
	}
	if len(files) == 0 {
		pterm.Error.Println("no files specified for upload")
		return nil
	}
	defer func() {
		for _, c := range toClose {
			_ = c.Close()
		}
	}()
	if err := b.fs.Upload(ctx, br.SessionID, kernel.BrowserFUploadParams{Files: files}); err != nil {
		return util.CleanedUpSdkError{Err: err}
	}
	if len(files) == 1 {
		pterm.Success.Println("Uploaded 1 file")
	} else {
		pterm.Success.Printf("Uploaded %d files\n", len(files))
	}
	return nil
}

func (b BrowsersCmd) FSUploadZip(ctx context.Context, in BrowsersFSUploadZipInput) error {
	if b.fs == nil {
		pterm.Error.Println("fs service not available")
		return nil
	}
	br, err := b.resolveBrowserByIdentifier(ctx, in.Identifier)
	if err != nil {
		return util.CleanedUpSdkError{Err: err}
	}
	if br == nil {
		pterm.Error.Printf("Browser '%s' not found\n", in.Identifier)
		return nil
	}
	f, err := os.Open(in.ZipPath)
	if err != nil {
		pterm.Error.Printf("Failed to open zip: %v\n", err)
		return nil
	}
	defer f.Close()
	if err := b.fs.UploadZip(ctx, br.SessionID, kernel.BrowserFUploadZipParams{DestPath: in.DestDir, ZipFile: f}); err != nil {
		return util.CleanedUpSdkError{Err: err}
	}
	pterm.Success.Printf("Uploaded zip to %s\n", in.DestDir)
	return nil
}

func (b BrowsersCmd) FSWriteFile(ctx context.Context, in BrowsersFSWriteFileInput) error {
	if b.fs == nil {
		pterm.Error.Println("fs service not available")
		return nil
	}
	br, err := b.resolveBrowserByIdentifier(ctx, in.Identifier)
	if err != nil {
		return util.CleanedUpSdkError{Err: err}
	}
	if br == nil {
		pterm.Error.Printf("Browser '%s' not found\n", in.Identifier)
		return nil
	}
	var reader io.Reader
	if in.SourcePath != "" {
		f, err := os.Open(in.SourcePath)
		if err != nil {
			pterm.Error.Printf("Failed to open input: %v\n", err)
			return nil
		}
		defer f.Close()
		reader = f
	} else {
		pterm.Error.Println("--source is required")
		return nil
	}
	params := kernel.BrowserFWriteFileParams{Path: in.DestPath}
	if in.Mode != "" {
		params.Mode = kernel.Opt(in.Mode)
	}
	if err := b.fs.WriteFile(ctx, br.SessionID, reader, params); err != nil {
		return util.CleanedUpSdkError{Err: err}
	}
	pterm.Success.Printf("Wrote file to %s\n", in.DestPath)
	return nil
}

func (b BrowsersCmd) ExtensionsUpload(ctx context.Context, in BrowsersExtensionsUploadInput) error {
	if b.browsers == nil {
		pterm.Error.Println("browsers service not available")
		return nil
	}
	br, err := b.resolveBrowserByIdentifier(ctx, in.Identifier)
	if err != nil {
		return util.CleanedUpSdkError{Err: err}
	}
	if br == nil {
		pterm.Error.Printf("Browser '%s' not found\n", in.Identifier)
		return nil
	}

	if len(in.ExtensionPaths) == 0 {
		pterm.Error.Println("no extension paths provided")
		return nil
	}

	var extensions []kernel.BrowserLoadExtensionsParamsExtension
	var tempZipFiles []string
	var openFiles []*os.File

	defer func() {
		for _, f := range openFiles {
			_ = f.Close()
		}
		for _, zipPath := range tempZipFiles {
			_ = os.Remove(zipPath)
		}
	}()

	for _, extPath := range in.ExtensionPaths {
		info, err := os.Stat(extPath)
		if err != nil {
			pterm.Error.Printf("Failed to stat %s: %v\n", extPath, err)
			return nil
		}
		if !info.IsDir() {
			pterm.Error.Printf("Path %s is not a directory\n", extPath)
			return nil
		}

		extName := generateRandomExtensionName()
		tempZipPath := filepath.Join(os.TempDir(), fmt.Sprintf("kernel-ext-%s.zip", extName))

		pterm.Info.Printf("Zipping %s as %s...\n", extPath, extName)
		if err := util.ZipDirectory(extPath, tempZipPath); err != nil {
			pterm.Error.Printf("Failed to zip %s: %v\n", extPath, err)
			return nil
		}
		tempZipFiles = append(tempZipFiles, tempZipPath)

		zipFile, err := os.Open(tempZipPath)
		if err != nil {
			pterm.Error.Printf("Failed to open zip %s: %v\n", tempZipPath, err)
			return nil
		}
		openFiles = append(openFiles, zipFile)

		extensions = append(extensions, kernel.BrowserLoadExtensionsParamsExtension{
			Name:    extName,
			ZipFile: zipFile,
		})
	}

	pterm.Info.Printf("Uploading %d extension(s) to browser %s...\n", len(extensions), br.SessionID)
	if err := b.browsers.LoadExtensions(ctx, br.SessionID, kernel.BrowserLoadExtensionsParams{
		Extensions: extensions,
	}); err != nil {
		return util.CleanedUpSdkError{Err: err}
	}

	if len(extensions) == 1 {
		pterm.Success.Println("Successfully uploaded 1 extension and restarted Chromium")
	} else {
		pterm.Success.Printf("Successfully uploaded %d extensions and restarted Chromium\n", len(extensions))
	}
	return nil
}

// generateRandomExtensionName generates a random name matching pattern ^[A-Za-z0-9._-]{1,64}$
func generateRandomExtensionName() string {
	const chars = "ABCDEFGHIJKLMNOPQRSTUVWXYZabcdefghijklmnopqrstuvwxyz0123456789_-"
	const nameLen = 16
	result := make([]byte, nameLen)
	for i := range result {
		n, _ := rand.Int(rand.Reader, big.NewInt(int64(len(chars))))
		result[i] = chars[n.Int64()]
	}
	return string(result)
}

var browsersCmd = &cobra.Command{
	Use:     "browsers",
	Aliases: []string{"browser"},
	Short:   "Manage browsers",
	Long:    "Commands for managing Kernel browsers",
}

var browsersListCmd = &cobra.Command{
	Use:   "list",
	Short: "List running browsers",
	RunE:  runBrowsersList,
}

var browsersCreateCmd = &cobra.Command{
	Use:   "create",
	Short: "Create a new browser session",
	RunE:  runBrowsersCreate,
}

var browsersDeleteCmd = &cobra.Command{
	Use:   "delete <id> [ids...]",
	Short: "Delete a browser",
	Args:  cobra.MinimumNArgs(1),
	RunE:  runBrowsersDelete,
}

var browsersViewCmd = &cobra.Command{
	Use:   "view <id>",
	Short: "Get the live view URL for a browser",
	Args:  cobra.ExactArgs(1),
	RunE:  runBrowsersView,
}

func init() {
	// list flags
	browsersListCmd.Flags().StringP("output", "o", "", "Output format: json for raw API response")
	browsersListCmd.Flags().Bool("include-deleted", false, "Include soft-deleted browser sessions in the results")
	browsersListCmd.Flags().Int("limit", 0, "Maximum number of results to return (default 20, max 100)")
	browsersListCmd.Flags().Int("offset", 0, "Number of results to skip (for pagination)")

	browsersCmd.AddCommand(browsersListCmd)
	browsersCmd.AddCommand(browsersCreateCmd)
	browsersCmd.AddCommand(browsersDeleteCmd)
	browsersCmd.AddCommand(browsersViewCmd)

	// logs
	logsRoot := &cobra.Command{Use: "logs", Short: "Browser logs operations"}
	logsStream := &cobra.Command{Use: "stream <id>", Short: "Stream browser logs", Args: cobra.ExactArgs(1), RunE: runBrowsersLogsStream}
	logsStream.Flags().String("source", "", "Log source: path or supervisor")
	logsStream.Flags().Bool("follow", true, "Follow the log stream")
	logsStream.Flags().String("path", "", "File path when source=path")
	logsStream.Flags().String("supervisor-process", "", "Supervisor process name when source=supervisor. Useful values to use: chromium, kernel-images-api, neko")
	_ = logsStream.MarkFlagRequired("source")
	logsRoot.AddCommand(logsStream)
	browsersCmd.AddCommand(logsRoot)

	// replays
	replaysRoot := &cobra.Command{Use: "replays", Short: "Manage browser replays"}
	replaysList := &cobra.Command{Use: "list <id>", Short: "List replays for a browser", Args: cobra.ExactArgs(1), RunE: runBrowsersReplaysList}
	replaysStart := &cobra.Command{Use: "start <id>", Short: "Start a replay recording", Args: cobra.ExactArgs(1), RunE: runBrowsersReplaysStart}
	replaysStart.Flags().Int("framerate", 0, "Recording framerate (fps)")
	replaysStart.Flags().Int("max-duration", 0, "Maximum duration in seconds")
	replaysStop := &cobra.Command{Use: "stop <id> <replay-id>", Short: "Stop a replay recording", Args: cobra.ExactArgs(2), RunE: runBrowsersReplaysStop}
	replaysDownload := &cobra.Command{Use: "download <id> <replay-id>", Short: "Download a replay video", Args: cobra.ExactArgs(2), RunE: runBrowsersReplaysDownload}
	replaysDownload.Flags().StringP("output", "o", "", "Output file path for the replay video")
	replaysRoot.AddCommand(replaysList, replaysStart, replaysStop, replaysDownload)
	browsersCmd.AddCommand(replaysRoot)

	// process
	procRoot := &cobra.Command{Use: "process", Short: "Manage processes inside the browser VM"}
	procExec := &cobra.Command{Use: "exec <id> [--] [command...]", Short: "Execute a command synchronously", Args: cobra.MinimumNArgs(1), RunE: runBrowsersProcessExec}
	procExec.Flags().String("command", "", "Command to execute (optional; if omitted, trailing args are executed via /bin/bash -c)")
	procExec.Flags().StringSlice("args", []string{}, "Command arguments")
	procExec.Flags().String("cwd", "", "Working directory")
	procExec.Flags().Int("timeout", 0, "Timeout in seconds")
	procExec.Flags().String("as-user", "", "Run as user")
	procExec.Flags().Bool("as-root", false, "Run as root")
	procSpawn := &cobra.Command{Use: "spawn <id> [--] [command...]", Short: "Execute a command asynchronously", Args: cobra.MinimumNArgs(1), RunE: runBrowsersProcessSpawn}
	procSpawn.Flags().String("command", "", "Command to execute (optional; if omitted, trailing args are executed via /bin/bash -c)")
	procSpawn.Flags().StringSlice("args", []string{}, "Command arguments")
	procSpawn.Flags().String("cwd", "", "Working directory")
	procSpawn.Flags().Int("timeout", 0, "Timeout in seconds")
	procSpawn.Flags().String("as-user", "", "Run as user")
	procSpawn.Flags().Bool("as-root", false, "Run as root")
	procKill := &cobra.Command{Use: "kill <id> <process-id>", Short: "Send a signal to a process", Args: cobra.ExactArgs(2), RunE: runBrowsersProcessKill}
	procKill.Flags().String("signal", "TERM", "Signal to send (TERM, KILL, INT, HUP)")
	procStatus := &cobra.Command{Use: "status <id> <process-id>", Short: "Get process status", Args: cobra.ExactArgs(2), RunE: runBrowsersProcessStatus}
	procStdin := &cobra.Command{Use: "stdin <id> <process-id>", Short: "Write to process stdin (base64)", Args: cobra.ExactArgs(2), RunE: runBrowsersProcessStdin}
	procStdin.Flags().String("data-b64", "", "Base64-encoded data to write to stdin")
	_ = procStdin.MarkFlagRequired("data-b64")
	procStdoutStream := &cobra.Command{Use: "stdout-stream <id> <process-id>", Short: "Stream process stdout/stderr", Args: cobra.ExactArgs(2), RunE: runBrowsersProcessStdoutStream}
	procRoot.AddCommand(procExec, procSpawn, procKill, procStatus, procStdin, procStdoutStream)
	browsersCmd.AddCommand(procRoot)

	// fs
	fsRoot := &cobra.Command{Use: "fs", Short: "Browser filesystem operations"}
	fsNewDir := &cobra.Command{Use: "new-directory <id>", Short: "Create a new directory", Args: cobra.ExactArgs(1), RunE: runBrowsersFSNewDirectory}
	fsNewDir.Flags().String("path", "", "Absolute directory path to create")
	_ = fsNewDir.MarkFlagRequired("path")
	fsNewDir.Flags().String("mode", "", "Directory mode (octal string)")
	fsDelDir := &cobra.Command{Use: "delete-directory <id>", Short: "Delete a directory", Args: cobra.ExactArgs(1), RunE: runBrowsersFSDeleteDirectory}
	fsDelDir.Flags().String("path", "", "Absolute directory path to delete")
	_ = fsDelDir.MarkFlagRequired("path")
	fsDelFile := &cobra.Command{Use: "delete-file <id>", Short: "Delete a file", Args: cobra.ExactArgs(1), RunE: runBrowsersFSDeleteFile}
	fsDelFile.Flags().String("path", "", "Absolute file path to delete")
	_ = fsDelFile.MarkFlagRequired("path")
	fsDownloadZip := &cobra.Command{Use: "download-dir-zip <id>", Short: "Download a directory as zip", Args: cobra.ExactArgs(1), RunE: runBrowsersFSDownloadDirZip}
	fsDownloadZip.Flags().String("path", "", "Absolute directory path to download")
	_ = fsDownloadZip.MarkFlagRequired("path")
	fsDownloadZip.Flags().StringP("output", "o", "", "Output zip file path")
	fsFileInfo := &cobra.Command{Use: "file-info <id>", Short: "Get file or directory info", Args: cobra.ExactArgs(1), RunE: runBrowsersFSFileInfo}
	fsFileInfo.Flags().String("path", "", "Absolute file or directory path")
	_ = fsFileInfo.MarkFlagRequired("path")
	fsListFiles := &cobra.Command{Use: "list-files <id>", Short: "List files in a directory", Args: cobra.ExactArgs(1), RunE: runBrowsersFSListFiles}
	fsListFiles.Flags().String("path", "", "Absolute directory path")
	_ = fsListFiles.MarkFlagRequired("path")
	fsMove := &cobra.Command{Use: "move <id>", Short: "Move or rename a file or directory", Args: cobra.ExactArgs(1), RunE: runBrowsersFSMove}
	fsMove.Flags().String("src", "", "Absolute source path")
	fsMove.Flags().String("dest", "", "Absolute destination path")
	_ = fsMove.MarkFlagRequired("src")
	_ = fsMove.MarkFlagRequired("dest")
	fsReadFile := &cobra.Command{Use: "read-file <id>", Short: "Read a file", Args: cobra.ExactArgs(1), RunE: runBrowsersFSReadFile}
	fsReadFile.Flags().String("path", "", "Absolute file path")
	_ = fsReadFile.MarkFlagRequired("path")
	fsReadFile.Flags().StringP("output", "o", "", "Output file path (optional)")
	fsSetPerms := &cobra.Command{Use: "set-permissions <id>", Short: "Set file permissions or ownership", Args: cobra.ExactArgs(1), RunE: runBrowsersFSSetPermissions}
	fsSetPerms.Flags().String("path", "", "Absolute path")
	fsSetPerms.Flags().String("mode", "", "File mode bits (octal string)")
	_ = fsSetPerms.MarkFlagRequired("path")
	_ = fsSetPerms.MarkFlagRequired("mode")
	fsSetPerms.Flags().String("owner", "", "New owner username or UID")
	fsSetPerms.Flags().String("group", "", "New group name or GID")

	// fs upload
	fsUpload := &cobra.Command{Use: "upload <id>", Short: "Upload one or more files", Args: cobra.ExactArgs(1), RunE: runBrowsersFSUpload}
	fsUpload.Flags().StringSlice("file", []string{}, "Mapping local:remote (repeatable)")
	fsUpload.Flags().String("dest-dir", "", "Destination directory for uploads")
	fsUpload.Flags().StringSlice("paths", []string{}, "Local file paths to upload")

	// fs upload-zip
	fsUploadZip := &cobra.Command{Use: "upload-zip <id>", Short: "Upload a zip and extract it", Args: cobra.ExactArgs(1), RunE: runBrowsersFSUploadZip}
	fsUploadZip.Flags().String("zip", "", "Local zip file path")
	_ = fsUploadZip.MarkFlagRequired("zip")
	fsUploadZip.Flags().String("dest-dir", "", "Destination directory to extract to")
	_ = fsUploadZip.MarkFlagRequired("dest-dir")

	// fs write-file
	fsWriteFile := &cobra.Command{Use: "write-file <id>", Short: "Write a file from local data", Args: cobra.ExactArgs(1), RunE: runBrowsersFSWriteFile}
	fsWriteFile.Flags().String("path", "", "Destination absolute file path")
	_ = fsWriteFile.MarkFlagRequired("path")
	fsWriteFile.Flags().String("mode", "", "File mode (octal string)")
	fsWriteFile.Flags().String("source", "", "Local source file path")
	_ = fsWriteFile.MarkFlagRequired("source")

	fsRoot.AddCommand(fsNewDir, fsDelDir, fsDelFile, fsDownloadZip, fsFileInfo, fsListFiles, fsMove, fsReadFile, fsSetPerms, fsUpload, fsUploadZip, fsWriteFile)
	browsersCmd.AddCommand(fsRoot)

	// extensions
	extensionsRoot := &cobra.Command{Use: "extensions", Short: "Add browser extensions to a running instance"}
	extensionsUpload := &cobra.Command{Use: "upload <id> <extension-path>...", Short: "Upload one or more unpacked extensions and restart Chromium", Args: cobra.MinimumNArgs(2), RunE: runBrowsersExtensionsUpload}
	extensionsRoot.AddCommand(extensionsUpload)
	browsersCmd.AddCommand(extensionsRoot)

	// computer
	computerRoot := &cobra.Command{Use: "computer", Short: "OS-level mouse & screen controls"}
	computerClick := &cobra.Command{Use: "click-mouse <id>", Short: "Click mouse at coordinates", Args: cobra.ExactArgs(1), RunE: runBrowsersComputerClickMouse}
	computerClick.Flags().Int64("x", 0, "X coordinate")
	computerClick.Flags().Int64("y", 0, "Y coordinate")
	_ = computerClick.MarkFlagRequired("x")
	_ = computerClick.MarkFlagRequired("y")
	computerClick.Flags().Int64("num-clicks", 1, "Number of clicks")
	computerClick.Flags().String("button", "left", "Mouse button: left,right,middle,back,forward")
	computerClick.Flags().String("click-type", "click", "Click type: down,up,click")
	computerClick.Flags().StringSlice("hold-key", []string{}, "Modifier keys to hold (repeatable)")

	computerMove := &cobra.Command{Use: "move-mouse <id>", Short: "Move mouse to coordinates", Args: cobra.ExactArgs(1), RunE: runBrowsersComputerMoveMouse}
	computerMove.Flags().Int64("x", 0, "X coordinate")
	computerMove.Flags().Int64("y", 0, "Y coordinate")
	_ = computerMove.MarkFlagRequired("x")
	_ = computerMove.MarkFlagRequired("y")
	computerMove.Flags().StringSlice("hold-key", []string{}, "Modifier keys to hold (repeatable)")

	computerScreenshot := &cobra.Command{Use: "screenshot <id>", Short: "Capture a screenshot (optionally of a region)", Args: cobra.ExactArgs(1), RunE: runBrowsersComputerScreenshot}
	computerScreenshot.Flags().Int64("x", 0, "Top-left X")
	computerScreenshot.Flags().Int64("y", 0, "Top-left Y")
	computerScreenshot.Flags().Int64("width", 0, "Region width")
	computerScreenshot.Flags().Int64("height", 0, "Region height")
	computerScreenshot.Flags().String("to", "", "Output file path for the PNG image")
	_ = computerScreenshot.MarkFlagRequired("to")

	computerType := &cobra.Command{Use: "type <id>", Short: "Type text on the browser instance", Args: cobra.ExactArgs(1), RunE: runBrowsersComputerTypeText}
	computerType.Flags().String("text", "", "Text to type")
	_ = computerType.MarkFlagRequired("text")
	computerType.Flags().Int64("delay", 0, "Delay in milliseconds between keystrokes")

	// computer press-key
	computerPressKey := &cobra.Command{Use: "press-key <id>", Short: "Press one or more keys", Args: cobra.ExactArgs(1), RunE: runBrowsersComputerPressKey}
	computerPressKey.Flags().StringSlice("key", []string{}, "Key symbols to press (repeatable)")
	_ = computerPressKey.MarkFlagRequired("key")
	computerPressKey.Flags().Int64("duration", 0, "Duration to hold keys down in ms (0=tap)")
	computerPressKey.Flags().StringSlice("hold-key", []string{}, "Modifier keys to hold (repeatable)")

	// computer scroll
	computerScroll := &cobra.Command{Use: "scroll <id>", Short: "Scroll the mouse wheel", Args: cobra.ExactArgs(1), RunE: runBrowsersComputerScroll}
	computerScroll.Flags().Int64("x", 0, "X coordinate")
	computerScroll.Flags().Int64("y", 0, "Y coordinate")
	_ = computerScroll.MarkFlagRequired("x")
	_ = computerScroll.MarkFlagRequired("y")
	computerScroll.Flags().Int64("delta-x", 0, "Horizontal scroll amount (+right, -left)")
	computerScroll.Flags().Int64("delta-y", 0, "Vertical scroll amount (+down, -up)")
	computerScroll.Flags().StringSlice("hold-key", []string{}, "Modifier keys to hold (repeatable)")

	// computer drag-mouse
	computerDrag := &cobra.Command{Use: "drag-mouse <id>", Short: "Drag the mouse along a path", Args: cobra.ExactArgs(1), RunE: runBrowsersComputerDragMouse}
	computerDrag.Flags().StringArray("point", []string{}, "Add a point as x,y (repeatable)")
	computerDrag.Flags().Int64("delay", 0, "Delay before dragging starts in ms")
	computerDrag.Flags().Int64("step-delay-ms", 0, "Delay between steps while dragging (ms)")
	computerDrag.Flags().Int64("steps-per-segment", 0, "Number of move steps per path segment")
	computerDrag.Flags().String("button", "left", "Mouse button: left,middle,right")
	computerDrag.Flags().StringSlice("hold-key", []string{}, "Modifier keys to hold (repeatable)")

	// computer set-cursor
	computerSetCursor := &cobra.Command{Use: "set-cursor <id>", Short: "Hide or show the cursor", Args: cobra.ExactArgs(1), RunE: runBrowsersComputerSetCursor}
	computerSetCursor.Flags().String("hidden", "", "Whether to hide the cursor: true or false")
	_ = computerSetCursor.MarkFlagRequired("hidden")

	computerRoot.AddCommand(computerClick, computerMove, computerScreenshot, computerType, computerPressKey, computerScroll, computerDrag, computerSetCursor)
	browsersCmd.AddCommand(computerRoot)

	// playwright
	playwrightRoot := &cobra.Command{Use: "playwright", Short: "Playwright operations"}
	playwrightExecute := &cobra.Command{Use: "execute <id> [code]", Short: "Execute Playwright/TypeScript code against the browser", Args: cobra.MinimumNArgs(1), RunE: runBrowsersPlaywrightExecute}
	playwrightExecute.Flags().Int64("timeout", 0, "Maximum execution time in seconds (default per server)")
	playwrightRoot.AddCommand(playwrightExecute)
	browsersCmd.AddCommand(playwrightRoot)

	// Add flags for create command
	browsersCreateCmd.Flags().StringP("persistent-id", "p", "", "[DEPRECATED] Use --timeout and profiles instead. Unique identifier for browser session persistence")
	_ = browsersCreateCmd.Flags().MarkDeprecated("persistent-id", "use --timeout (up to 72 hours) and profiles instead")
	browsersCreateCmd.Flags().BoolP("stealth", "s", false, "Launch browser in stealth mode to avoid detection")
	browsersCreateCmd.Flags().BoolP("headless", "H", false, "Launch browser without GUI access")
	browsersCreateCmd.Flags().Bool("kiosk", false, "Launch browser in kiosk mode")
	browsersCreateCmd.Flags().IntP("timeout", "t", 60, "Timeout in seconds for the browser session")
	browsersCreateCmd.Flags().String("profile-id", "", "Profile ID to load into the browser session (mutually exclusive with --profile-name)")
	browsersCreateCmd.Flags().String("profile-name", "", "Profile name to load into the browser session (mutually exclusive with --profile-id)")
	browsersCreateCmd.Flags().Bool("save-changes", false, "If set, save changes back to the profile when the session ends")
	browsersCreateCmd.Flags().String("proxy-id", "", "Proxy ID to use for the browser session")
	browsersCreateCmd.Flags().StringSlice("extension", []string{}, "Extension IDs or names to load (repeatable; may be passed multiple times or comma-separated)")
	browsersCreateCmd.Flags().String("viewport", "", "Browser viewport size (e.g., 1920x1080@25). Supported: 2560x1440@10, 1920x1080@25, 1920x1200@25, 1440x900@25, 1024x768@60, 1200x800@60")
	browsersCreateCmd.Flags().Bool("viewport-interactive", false, "Interactively select viewport size from list")
	browsersCreateCmd.Flags().String("pool-id", "", "Browser pool ID to acquire from (mutually exclusive with --pool-name)")
	browsersCreateCmd.Flags().String("pool-name", "", "Browser pool name to acquire from (mutually exclusive with --pool-id)")

	// Add flags for delete command
	browsersDeleteCmd.Flags().BoolP("yes", "y", false, "Skip confirmation prompt")

	// no flags for view; it takes a single positional argument
}

func runBrowsersList(cmd *cobra.Command, args []string) error {
	client := getKernelClient(cmd)
	svc := client.Browsers
	b := BrowsersCmd{browsers: &svc}
	out, _ := cmd.Flags().GetString("output")
	includeDeleted, _ := cmd.Flags().GetBool("include-deleted")
	limit, _ := cmd.Flags().GetInt("limit")
	offset, _ := cmd.Flags().GetInt("offset")
	return b.List(cmd.Context(), BrowsersListInput{
		Output:         out,
		IncludeDeleted: includeDeleted,
		Limit:          limit,
		Offset:         offset,
	})
}

func runBrowsersCreate(cmd *cobra.Command, args []string) error {
	client := getKernelClient(cmd)

	// Get flag values
	persistenceID, _ := cmd.Flags().GetString("persistent-id")
	if persistenceID != "" {
		pterm.Warning.Println("--persistent-id is deprecated. Use --timeout (up to 72 hours) and profiles instead.")
	}
	stealthVal, _ := cmd.Flags().GetBool("stealth")
	headlessVal, _ := cmd.Flags().GetBool("headless")
	kioskVal, _ := cmd.Flags().GetBool("kiosk")
	timeout, _ := cmd.Flags().GetInt("timeout")
	profileID, _ := cmd.Flags().GetString("profile-id")
	profileName, _ := cmd.Flags().GetString("profile-name")
	saveChanges, _ := cmd.Flags().GetBool("save-changes")
	proxyID, _ := cmd.Flags().GetString("proxy-id")
	extensions, _ := cmd.Flags().GetStringSlice("extension")
	viewport, _ := cmd.Flags().GetString("viewport")
	viewportInteractive, _ := cmd.Flags().GetBool("viewport-interactive")
	poolID, _ := cmd.Flags().GetString("pool-id")
	poolName, _ := cmd.Flags().GetString("pool-name")

	if poolID != "" && poolName != "" {
		pterm.Error.Println("must specify at most one of --pool-id or --pool-name")
		return nil
	}

	if poolID != "" || poolName != "" {
		conflictFlags := []string{
			"persistent-id",
			"stealth",
			"headless",
			"kiosk",
			"timeout",
			"profile-id",
			"profile-name",
			"save-changes",
			"proxy-id",
			"extension",
			"viewport",
			"viewport-interactive",
		}
		var conflicts []string
		for _, name := range conflictFlags {
			if cmd.Flags().Changed(name) {
				conflicts = append(conflicts, "--"+name)
			}
		}
		if len(conflicts) > 0 {
			flagLabel := "--pool-id"
			if poolName != "" {
				flagLabel = "--pool-name"
			}
			pterm.Error.Printf("%s cannot be combined with %s\n", flagLabel, strings.Join(conflicts, ", "))
			return nil
		}

		pool := poolID
		if pool == "" {
			pool = poolName
		}

		pterm.Info.Printf("Acquiring browser from pool %s...\n", pool)
		poolSvc := client.BrowserPools
		resp, err := (&poolSvc).Acquire(cmd.Context(), pool, kernel.BrowserPoolAcquireParams{})
		if err != nil {
			return util.CleanedUpSdkError{Err: err}
		}
		if resp == nil {
			pterm.Error.Println("Acquire request timed out (no browser available). Retry to continue waiting.")
			return nil
		}
		printBrowserSessionResult(resp.SessionID, resp.CdpWsURL, resp.BrowserLiveViewURL, resp.Persistence, resp.Profile)
		return nil
	}

	// Handle interactive viewport selection
	if viewportInteractive {
		if viewport != "" {
			pterm.Warning.Println("Both --viewport and --viewport-interactive specified; using interactive mode")
		}
		options := getAvailableViewports()
		selectedViewport, err := pterm.DefaultInteractiveSelect.
			WithOptions(options).
			WithDefaultText("Select a viewport size:").
			Show()
		if err != nil {
			pterm.Error.Printf("Failed to select viewport: %v\n", err)
			return nil
		}
		viewport = selectedViewport
	}

	in := BrowsersCreateInput{
		PersistenceID:      persistenceID,
		TimeoutSeconds:     timeout,
		Stealth:            BoolFlag{Set: cmd.Flags().Changed("stealth"), Value: stealthVal},
		Headless:           BoolFlag{Set: cmd.Flags().Changed("headless"), Value: headlessVal},
		Kiosk:              BoolFlag{Set: cmd.Flags().Changed("kiosk"), Value: kioskVal},
		ProfileID:          profileID,
		ProfileName:        profileName,
		ProfileSaveChanges: BoolFlag{Set: cmd.Flags().Changed("save-changes"), Value: saveChanges},
		ProxyID:            proxyID,
		Extensions:         extensions,
		Viewport:           viewport,
	}

	svc := client.Browsers
	b := BrowsersCmd{browsers: &svc}
	return b.Create(cmd.Context(), in)
}

func runBrowsersDelete(cmd *cobra.Command, args []string) error {
	client := getKernelClient(cmd)
	skipConfirm, _ := cmd.Flags().GetBool("yes")

	svc := client.Browsers
	b := BrowsersCmd{browsers: &svc}
	// Iterate all provided identifiers
	for _, identifier := range args {
		if err := b.Delete(cmd.Context(), BrowsersDeleteInput{Identifier: identifier, SkipConfirm: skipConfirm}); err != nil {
			return err
		}
	}
	return nil
}

func runBrowsersView(cmd *cobra.Command, args []string) error {
	client := getKernelClient(cmd)

	identifier := args[0]

	in := BrowsersViewInput{Identifier: identifier}
	svc := client.Browsers
	b := BrowsersCmd{browsers: &svc}
	return b.View(cmd.Context(), in)
}

func runBrowsersLogsStream(cmd *cobra.Command, args []string) error {
	client := getKernelClient(cmd)
	svc := client.Browsers
	followVal, _ := cmd.Flags().GetBool("follow")
	source, _ := cmd.Flags().GetString("source")
	path, _ := cmd.Flags().GetString("path")
	supervisor, _ := cmd.Flags().GetString("supervisor-process")
	b := BrowsersCmd{browsers: &svc, logs: &svc.Logs}
	return b.LogsStream(cmd.Context(), BrowsersLogsStreamInput{
		Identifier:        args[0],
		Source:            source,
		Follow:            BoolFlag{Set: cmd.Flags().Changed("follow"), Value: followVal},
		Path:              path,
		SupervisorProcess: supervisor,
	})
}

func runBrowsersReplaysList(cmd *cobra.Command, args []string) error {
	client := getKernelClient(cmd)
	svc := client.Browsers
	b := BrowsersCmd{browsers: &svc, replays: &svc.Replays}
	return b.ReplaysList(cmd.Context(), BrowsersReplaysListInput{Identifier: args[0]})
}

func runBrowsersReplaysStart(cmd *cobra.Command, args []string) error {
	client := getKernelClient(cmd)
	svc := client.Browsers
	fr, _ := cmd.Flags().GetInt("framerate")
	md, _ := cmd.Flags().GetInt("max-duration")
	b := BrowsersCmd{browsers: &svc, replays: &svc.Replays}
	return b.ReplaysStart(cmd.Context(), BrowsersReplaysStartInput{Identifier: args[0], Framerate: fr, MaxDurationSeconds: md})
}

func runBrowsersReplaysStop(cmd *cobra.Command, args []string) error {
	client := getKernelClient(cmd)
	svc := client.Browsers
	b := BrowsersCmd{browsers: &svc, replays: &svc.Replays}
	return b.ReplaysStop(cmd.Context(), BrowsersReplaysStopInput{Identifier: args[0], ReplayID: args[1]})
}

func runBrowsersReplaysDownload(cmd *cobra.Command, args []string) error {
	client := getKernelClient(cmd)
	svc := client.Browsers
	out, _ := cmd.Flags().GetString("output")
	b := BrowsersCmd{browsers: &svc, replays: &svc.Replays}
	return b.ReplaysDownload(cmd.Context(), BrowsersReplaysDownloadInput{Identifier: args[0], ReplayID: args[1], Output: out})
}

func runBrowsersProcessExec(cmd *cobra.Command, args []string) error {
	client := getKernelClient(cmd)
	svc := client.Browsers
	command, _ := cmd.Flags().GetString("command")
	argv, _ := cmd.Flags().GetStringSlice("args")
	cwd, _ := cmd.Flags().GetString("cwd")
	timeout, _ := cmd.Flags().GetInt("timeout")
	asUser, _ := cmd.Flags().GetString("as-user")
	asRoot, _ := cmd.Flags().GetBool("as-root")
	if command == "" && len(args) > 1 {
		// Treat trailing args after identifier as a shell command
		shellCmd := strings.Join(args[1:], " ")
		command = "/bin/bash"
		argv = []string{"-c", shellCmd}
	}
	b := BrowsersCmd{browsers: &svc, process: &svc.Process}
	return b.ProcessExec(cmd.Context(), BrowsersProcessExecInput{Identifier: args[0], Command: command, Args: argv, Cwd: cwd, Timeout: timeout, AsUser: asUser, AsRoot: BoolFlag{Set: cmd.Flags().Changed("as-root"), Value: asRoot}})
}

func runBrowsersProcessSpawn(cmd *cobra.Command, args []string) error {
	client := getKernelClient(cmd)
	svc := client.Browsers
	command, _ := cmd.Flags().GetString("command")
	argv, _ := cmd.Flags().GetStringSlice("args")
	cwd, _ := cmd.Flags().GetString("cwd")
	timeout, _ := cmd.Flags().GetInt("timeout")
	asUser, _ := cmd.Flags().GetString("as-user")
	asRoot, _ := cmd.Flags().GetBool("as-root")
	if command == "" && len(args) > 1 {
		shellCmd := strings.Join(args[1:], " ")
		command = "/bin/bash"
		argv = []string{"-c", shellCmd}
	}
	b := BrowsersCmd{browsers: &svc, process: &svc.Process}
	return b.ProcessSpawn(cmd.Context(), BrowsersProcessSpawnInput{Identifier: args[0], Command: command, Args: argv, Cwd: cwd, Timeout: timeout, AsUser: asUser, AsRoot: BoolFlag{Set: cmd.Flags().Changed("as-root"), Value: asRoot}})
}

func runBrowsersProcessKill(cmd *cobra.Command, args []string) error {
	client := getKernelClient(cmd)
	svc := client.Browsers
	signal, _ := cmd.Flags().GetString("signal")
	b := BrowsersCmd{browsers: &svc, process: &svc.Process}
	return b.ProcessKill(cmd.Context(), BrowsersProcessKillInput{Identifier: args[0], ProcessID: args[1], Signal: signal})
}

func runBrowsersProcessStatus(cmd *cobra.Command, args []string) error {
	client := getKernelClient(cmd)
	svc := client.Browsers
	b := BrowsersCmd{browsers: &svc, process: &svc.Process}
	return b.ProcessStatus(cmd.Context(), BrowsersProcessStatusInput{Identifier: args[0], ProcessID: args[1]})
}

func runBrowsersProcessStdin(cmd *cobra.Command, args []string) error {
	client := getKernelClient(cmd)
	svc := client.Browsers
	data, _ := cmd.Flags().GetString("data-b64")
	b := BrowsersCmd{browsers: &svc, process: &svc.Process}
	return b.ProcessStdin(cmd.Context(), BrowsersProcessStdinInput{Identifier: args[0], ProcessID: args[1], DataB64: data})
}

func runBrowsersProcessStdoutStream(cmd *cobra.Command, args []string) error {
	client := getKernelClient(cmd)
	svc := client.Browsers
	b := BrowsersCmd{browsers: &svc, process: &svc.Process}
	return b.ProcessStdoutStream(cmd.Context(), BrowsersProcessStdoutStreamInput{Identifier: args[0], ProcessID: args[1]})
}

func runBrowsersPlaywrightExecute(cmd *cobra.Command, args []string) error {
	client := getKernelClient(cmd)
	svc := client.Browsers

	var code string
	if len(args) >= 2 {
		code = strings.Join(args[1:], " ")
	} else {
		// Read code from stdin
		stat, _ := os.Stdin.Stat()
		if (stat.Mode() & os.ModeCharDevice) != 0 {
			pterm.Error.Println("no code provided. Provide code as an argument or pipe via stdin")
			return nil
		}
		data, err := io.ReadAll(os.Stdin)
		if err != nil {
			pterm.Error.Printf("failed to read stdin: %v\n", err)
			return nil
		}
		code = string(data)
	}
	timeout, _ := cmd.Flags().GetInt64("timeout")
	b := BrowsersCmd{browsers: &svc, playwright: &svc.Playwright}
	return b.PlaywrightExecute(cmd.Context(), BrowsersPlaywrightExecuteInput{Identifier: args[0], Code: strings.TrimSpace(code), Timeout: timeout})
}

func runBrowsersFSNewDirectory(cmd *cobra.Command, args []string) error {
	client := getKernelClient(cmd)
	svc := client.Browsers
	path, _ := cmd.Flags().GetString("path")
	mode, _ := cmd.Flags().GetString("mode")
	b := BrowsersCmd{browsers: &svc, fs: &svc.Fs}
	return b.FSNewDirectory(cmd.Context(), BrowsersFSNewDirInput{Identifier: args[0], Path: path, Mode: mode})
}

func runBrowsersFSDeleteDirectory(cmd *cobra.Command, args []string) error {
	client := getKernelClient(cmd)
	svc := client.Browsers
	path, _ := cmd.Flags().GetString("path")
	b := BrowsersCmd{browsers: &svc, fs: &svc.Fs}
	return b.FSDeleteDirectory(cmd.Context(), BrowsersFSDeleteDirInput{Identifier: args[0], Path: path})
}

func runBrowsersFSDeleteFile(cmd *cobra.Command, args []string) error {
	client := getKernelClient(cmd)
	svc := client.Browsers
	path, _ := cmd.Flags().GetString("path")
	b := BrowsersCmd{browsers: &svc, fs: &svc.Fs}
	return b.FSDeleteFile(cmd.Context(), BrowsersFSDeleteFileInput{Identifier: args[0], Path: path})
}

func runBrowsersFSDownloadDirZip(cmd *cobra.Command, args []string) error {
	client := getKernelClient(cmd)
	svc := client.Browsers
	path, _ := cmd.Flags().GetString("path")
	out, _ := cmd.Flags().GetString("output")
	b := BrowsersCmd{browsers: &svc, fs: &svc.Fs}
	return b.FSDownloadDirZip(cmd.Context(), BrowsersFSDownloadDirZipInput{Identifier: args[0], Path: path, Output: out})
}

func runBrowsersFSFileInfo(cmd *cobra.Command, args []string) error {
	client := getKernelClient(cmd)
	svc := client.Browsers
	path, _ := cmd.Flags().GetString("path")
	b := BrowsersCmd{browsers: &svc, fs: &svc.Fs}
	return b.FSFileInfo(cmd.Context(), BrowsersFSFileInfoInput{Identifier: args[0], Path: path})
}

func runBrowsersFSListFiles(cmd *cobra.Command, args []string) error {
	client := getKernelClient(cmd)
	svc := client.Browsers
	path, _ := cmd.Flags().GetString("path")
	b := BrowsersCmd{browsers: &svc, fs: &svc.Fs}
	return b.FSListFiles(cmd.Context(), BrowsersFSListFilesInput{Identifier: args[0], Path: path})
}

func runBrowsersFSMove(cmd *cobra.Command, args []string) error {
	client := getKernelClient(cmd)
	svc := client.Browsers
	src, _ := cmd.Flags().GetString("src")
	dest, _ := cmd.Flags().GetString("dest")
	b := BrowsersCmd{browsers: &svc, fs: &svc.Fs}
	return b.FSMove(cmd.Context(), BrowsersFSMoveInput{Identifier: args[0], SrcPath: src, DestPath: dest})
}

func runBrowsersFSReadFile(cmd *cobra.Command, args []string) error {
	client := getKernelClient(cmd)
	svc := client.Browsers
	path, _ := cmd.Flags().GetString("path")
	out, _ := cmd.Flags().GetString("output")
	b := BrowsersCmd{browsers: &svc, fs: &svc.Fs}
	return b.FSReadFile(cmd.Context(), BrowsersFSReadFileInput{Identifier: args[0], Path: path, Output: out})
}

func runBrowsersFSSetPermissions(cmd *cobra.Command, args []string) error {
	client := getKernelClient(cmd)
	svc := client.Browsers
	path, _ := cmd.Flags().GetString("path")
	mode, _ := cmd.Flags().GetString("mode")
	owner, _ := cmd.Flags().GetString("owner")
	group, _ := cmd.Flags().GetString("group")
	b := BrowsersCmd{browsers: &svc, fs: &svc.Fs}
	return b.FSSetPermissions(cmd.Context(), BrowsersFSSetPermsInput{Identifier: args[0], Path: path, Mode: mode, Owner: owner, Group: group})
}

func runBrowsersFSUpload(cmd *cobra.Command, args []string) error {
	client := getKernelClient(cmd)
	svc := client.Browsers
	fileMaps, _ := cmd.Flags().GetStringSlice("file")
	destDir, _ := cmd.Flags().GetString("dest-dir")
	paths, _ := cmd.Flags().GetStringSlice("paths")
	var mappings []struct {
		Local string
		Dest  string
	}
	for _, m := range fileMaps {
		// format: local:remote
		parts := strings.SplitN(m, ":", 2)
		if len(parts) != 2 || parts[0] == "" || parts[1] == "" {
			pterm.Error.Printf("invalid --file mapping: %s\n", m)
			return nil
		}
		mappings = append(mappings, struct {
			Local string
			Dest  string
		}{Local: parts[0], Dest: parts[1]})
	}
	b := BrowsersCmd{browsers: &svc, fs: &svc.Fs}
	return b.FSUpload(cmd.Context(), BrowsersFSUploadInput{Identifier: args[0], Mappings: mappings, DestDir: destDir, Paths: paths})
}

func runBrowsersFSUploadZip(cmd *cobra.Command, args []string) error {
	client := getKernelClient(cmd)
	svc := client.Browsers
	zipPath, _ := cmd.Flags().GetString("zip")
	destDir, _ := cmd.Flags().GetString("dest-dir")
	b := BrowsersCmd{browsers: &svc, fs: &svc.Fs}
	return b.FSUploadZip(cmd.Context(), BrowsersFSUploadZipInput{Identifier: args[0], ZipPath: zipPath, DestDir: destDir})
}

func runBrowsersFSWriteFile(cmd *cobra.Command, args []string) error {
	client := getKernelClient(cmd)
	svc := client.Browsers
	path, _ := cmd.Flags().GetString("path")
	mode, _ := cmd.Flags().GetString("mode")
	input, _ := cmd.Flags().GetString("source")
	b := BrowsersCmd{browsers: &svc, fs: &svc.Fs}
	return b.FSWriteFile(cmd.Context(), BrowsersFSWriteFileInput{Identifier: args[0], DestPath: path, Mode: mode, SourcePath: input})
}

func runBrowsersExtensionsUpload(cmd *cobra.Command, args []string) error {
	client := getKernelClient(cmd)
	svc := client.Browsers
	b := BrowsersCmd{browsers: &svc}
	return b.ExtensionsUpload(cmd.Context(), BrowsersExtensionsUploadInput{Identifier: args[0], ExtensionPaths: args[1:]})
}

func runBrowsersComputerClickMouse(cmd *cobra.Command, args []string) error {
	client := getKernelClient(cmd)
	svc := client.Browsers
	x, _ := cmd.Flags().GetInt64("x")
	y, _ := cmd.Flags().GetInt64("y")
	numClicks, _ := cmd.Flags().GetInt64("num-clicks")
	button, _ := cmd.Flags().GetString("button")
	clickType, _ := cmd.Flags().GetString("click-type")
	holdKeys, _ := cmd.Flags().GetStringSlice("hold-key")
	b := BrowsersCmd{browsers: &svc, computer: &svc.Computer}
	return b.ComputerClickMouse(cmd.Context(), BrowsersComputerClickMouseInput{Identifier: args[0], X: x, Y: y, NumClicks: numClicks, Button: button, ClickType: clickType, HoldKeys: holdKeys})
}

func runBrowsersComputerMoveMouse(cmd *cobra.Command, args []string) error {
	client := getKernelClient(cmd)
	svc := client.Browsers
	x, _ := cmd.Flags().GetInt64("x")
	y, _ := cmd.Flags().GetInt64("y")
	holdKeys, _ := cmd.Flags().GetStringSlice("hold-key")
	b := BrowsersCmd{browsers: &svc, computer: &svc.Computer}
	return b.ComputerMoveMouse(cmd.Context(), BrowsersComputerMoveMouseInput{Identifier: args[0], X: x, Y: y, HoldKeys: holdKeys})
}

func runBrowsersComputerScreenshot(cmd *cobra.Command, args []string) error {
	client := getKernelClient(cmd)
	svc := client.Browsers
	x, _ := cmd.Flags().GetInt64("x")
	y, _ := cmd.Flags().GetInt64("y")
	w, _ := cmd.Flags().GetInt64("width")
	h, _ := cmd.Flags().GetInt64("height")
	to, _ := cmd.Flags().GetString("to")
	bx := cmd.Flags().Changed("x")
	by := cmd.Flags().Changed("y")
	bw := cmd.Flags().Changed("width")
	bh := cmd.Flags().Changed("height")
	useRegion := bx || by || bw || bh
	if useRegion {
		if !(bx && by && bw && bh) {
			pterm.Error.Println("if specifying region, you must provide --x, --y, --width, and --height")
			return nil
		}
		if w <= 0 || h <= 0 {
			pterm.Error.Println("--width and --height must be greater than zero")
			return nil
		}
	}
	b := BrowsersCmd{browsers: &svc, computer: &svc.Computer}
	return b.ComputerScreenshot(cmd.Context(), BrowsersComputerScreenshotInput{Identifier: args[0], X: x, Y: y, Width: w, Height: h, To: to, HasRegion: useRegion})
}

func runBrowsersComputerTypeText(cmd *cobra.Command, args []string) error {
	client := getKernelClient(cmd)
	svc := client.Browsers
	text, _ := cmd.Flags().GetString("text")
	delay, _ := cmd.Flags().GetInt64("delay")
	b := BrowsersCmd{browsers: &svc, computer: &svc.Computer}
	return b.ComputerTypeText(cmd.Context(), BrowsersComputerTypeTextInput{Identifier: args[0], Text: text, Delay: delay})
}

func runBrowsersComputerPressKey(cmd *cobra.Command, args []string) error {
	client := getKernelClient(cmd)
	svc := client.Browsers
	keys, _ := cmd.Flags().GetStringSlice("key")
	duration, _ := cmd.Flags().GetInt64("duration")
	holdKeys, _ := cmd.Flags().GetStringSlice("hold-key")
	b := BrowsersCmd{browsers: &svc, computer: &svc.Computer}
	return b.ComputerPressKey(cmd.Context(), BrowsersComputerPressKeyInput{Identifier: args[0], Keys: keys, Duration: duration, HoldKeys: holdKeys})
}

func runBrowsersComputerScroll(cmd *cobra.Command, args []string) error {
	client := getKernelClient(cmd)
	svc := client.Browsers
	x, _ := cmd.Flags().GetInt64("x")
	y, _ := cmd.Flags().GetInt64("y")
	dx, _ := cmd.Flags().GetInt64("delta-x")
	dy, _ := cmd.Flags().GetInt64("delta-y")
	dxSet := cmd.Flags().Changed("delta-x")
	dySet := cmd.Flags().Changed("delta-y")
	holdKeys, _ := cmd.Flags().GetStringSlice("hold-key")
	b := BrowsersCmd{browsers: &svc, computer: &svc.Computer}
	return b.ComputerScroll(cmd.Context(), BrowsersComputerScrollInput{Identifier: args[0], X: x, Y: y, DeltaX: dx, DeltaXSet: dxSet, DeltaY: dy, DeltaYSet: dySet, HoldKeys: holdKeys})
}

func runBrowsersComputerDragMouse(cmd *cobra.Command, args []string) error {
	client := getKernelClient(cmd)
	svc := client.Browsers
	points, _ := cmd.Flags().GetStringArray("point")
	delay, _ := cmd.Flags().GetInt64("delay")
	stepDelayMs, _ := cmd.Flags().GetInt64("step-delay-ms")
	stepsPerSegment, _ := cmd.Flags().GetInt64("steps-per-segment")
	button, _ := cmd.Flags().GetString("button")
	holdKeys, _ := cmd.Flags().GetStringSlice("hold-key")

	// Parse points of form x,y into [][]int64
	var path [][]int64
	for _, p := range points {
		parts := strings.SplitN(p, ",", 2)
		if len(parts) != 2 {
			pterm.Error.Printf("invalid --point value: %s (expected x,y)\n", p)
			return nil
		}
		x, err := strconv.ParseInt(strings.TrimSpace(parts[0]), 10, 64)
		if err != nil {
			pterm.Error.Printf("invalid x in --point %s: %v\n", p, err)
			return nil
		}
		y, err := strconv.ParseInt(strings.TrimSpace(parts[1]), 10, 64)
		if err != nil {
			pterm.Error.Printf("invalid y in --point %s: %v\n", p, err)
			return nil
		}
		path = append(path, []int64{x, y})
	}

	b := BrowsersCmd{browsers: &svc, computer: &svc.Computer}
	return b.ComputerDragMouse(cmd.Context(), BrowsersComputerDragMouseInput{Identifier: args[0], Path: path, Delay: delay, StepDelayMs: stepDelayMs, StepsPerSegment: stepsPerSegment, Button: button, HoldKeys: holdKeys})
}

func runBrowsersComputerSetCursor(cmd *cobra.Command, args []string) error {
	client := getKernelClient(cmd)
	svc := client.Browsers
	hiddenStr, _ := cmd.Flags().GetString("hidden")

	var hidden bool
	switch strings.ToLower(hiddenStr) {
	case "true", "1", "yes":
		hidden = true
	case "false", "0", "no":
		hidden = false
	default:
		pterm.Error.Printf("Invalid value for --hidden: %s (expected true or false)\n", hiddenStr)
		return nil
	}

	b := BrowsersCmd{browsers: &svc, computer: &svc.Computer}
	return b.ComputerSetCursor(cmd.Context(), BrowsersComputerSetCursorInput{Identifier: args[0], Hidden: hidden})
}

func truncateURL(url string, maxLen int) string {
	if len(url) <= maxLen {
		return url
	}
	return url[:maxLen-3] + "..."
}

// resolveBrowserByIdentifier finds a browser by session ID or persistent ID (backward compatibility).
func (b BrowsersCmd) resolveBrowserByIdentifier(ctx context.Context, identifier string) (*kernel.BrowserListResponse, error) {
	page, err := b.browsers.List(ctx, kernel.BrowserListParams{})
	if err != nil {
		return nil, err
	}
	if page == nil || page.Items == nil {
		return nil, nil
	}
	for _, br := range page.Items {
		if br.SessionID == identifier || br.Persistence.ID == identifier {
			bCopy := br
			return &bCopy, nil
		}
	}
	return nil, nil
}<|MERGE_RESOLUTION|>--- conflicted
+++ resolved
@@ -227,13 +227,8 @@
 		return nil
 	}
 
-<<<<<<< HEAD
-	if len(browsers) == 0 {
-		pterm.Info.Println("No running or persistent browsers found")
-=======
 	if browsers == nil || len(browsers) == 0 {
 		pterm.Info.Println("No running browsers found")
->>>>>>> 5d277a10
 		return nil
 	}
 
