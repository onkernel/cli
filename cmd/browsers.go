package cmd

import (
	"context"
	"crypto/rand"
	"encoding/base64"
	"encoding/json"
	"fmt"
	"io"
	"math/big"
	"net/http"
	"os"
	"path/filepath"
	"regexp"
	"strings"

	"github.com/onkernel/cli/pkg/util"
	"github.com/onkernel/kernel-go-sdk"
	"github.com/onkernel/kernel-go-sdk/option"
	"github.com/onkernel/kernel-go-sdk/packages/ssestream"
	"github.com/onkernel/kernel-go-sdk/shared"
	"github.com/pterm/pterm"
	"github.com/spf13/cobra"
)

// BrowsersService defines the subset of the Kernel SDK browser client that we use.
// See https://github.com/onkernel/kernel-go-sdk/blob/main/browser.go
type BrowsersService interface {
	List(ctx context.Context, opts ...option.RequestOption) (res *[]kernel.BrowserListResponse, err error)
	New(ctx context.Context, body kernel.BrowserNewParams, opts ...option.RequestOption) (res *kernel.BrowserNewResponse, err error)
	Delete(ctx context.Context, body kernel.BrowserDeleteParams, opts ...option.RequestOption) (err error)
	DeleteByID(ctx context.Context, id string, opts ...option.RequestOption) (err error)
	UploadExtensions(ctx context.Context, id string, body kernel.BrowserUploadExtensionsParams, opts ...option.RequestOption) (err error)
}

// BrowserReplaysService defines the subset we use for browser replays.
type BrowserReplaysService interface {
	List(ctx context.Context, id string, opts ...option.RequestOption) (res *[]kernel.BrowserReplayListResponse, err error)
	Download(ctx context.Context, replayID string, query kernel.BrowserReplayDownloadParams, opts ...option.RequestOption) (res *http.Response, err error)
	Start(ctx context.Context, id string, body kernel.BrowserReplayStartParams, opts ...option.RequestOption) (res *kernel.BrowserReplayStartResponse, err error)
	Stop(ctx context.Context, replayID string, body kernel.BrowserReplayStopParams, opts ...option.RequestOption) (err error)
}

// BrowserFSService defines the subset we use for browser filesystem APIs.
type BrowserFSService interface {
	NewDirectory(ctx context.Context, id string, body kernel.BrowserFNewDirectoryParams, opts ...option.RequestOption) (err error)
	DeleteDirectory(ctx context.Context, id string, body kernel.BrowserFDeleteDirectoryParams, opts ...option.RequestOption) (err error)
	DeleteFile(ctx context.Context, id string, body kernel.BrowserFDeleteFileParams, opts ...option.RequestOption) (err error)
	DownloadDirZip(ctx context.Context, id string, query kernel.BrowserFDownloadDirZipParams, opts ...option.RequestOption) (res *http.Response, err error)
	FileInfo(ctx context.Context, id string, query kernel.BrowserFFileInfoParams, opts ...option.RequestOption) (res *kernel.BrowserFFileInfoResponse, err error)
	ListFiles(ctx context.Context, id string, query kernel.BrowserFListFilesParams, opts ...option.RequestOption) (res *[]kernel.BrowserFListFilesResponse, err error)
	Move(ctx context.Context, id string, body kernel.BrowserFMoveParams, opts ...option.RequestOption) (err error)
	ReadFile(ctx context.Context, id string, query kernel.BrowserFReadFileParams, opts ...option.RequestOption) (res *http.Response, err error)
	SetFilePermissions(ctx context.Context, id string, body kernel.BrowserFSetFilePermissionsParams, opts ...option.RequestOption) (err error)
	Upload(ctx context.Context, id string, body kernel.BrowserFUploadParams, opts ...option.RequestOption) (err error)
	UploadZip(ctx context.Context, id string, body kernel.BrowserFUploadZipParams, opts ...option.RequestOption) (err error)
	WriteFile(ctx context.Context, id string, contents io.Reader, body kernel.BrowserFWriteFileParams, opts ...option.RequestOption) (err error)
}

// BrowserProcessService defines the subset we use for browser process APIs.
type BrowserProcessService interface {
	Exec(ctx context.Context, id string, body kernel.BrowserProcessExecParams, opts ...option.RequestOption) (res *kernel.BrowserProcessExecResponse, err error)
	Kill(ctx context.Context, processID string, params kernel.BrowserProcessKillParams, opts ...option.RequestOption) (res *kernel.BrowserProcessKillResponse, err error)
	Spawn(ctx context.Context, id string, body kernel.BrowserProcessSpawnParams, opts ...option.RequestOption) (res *kernel.BrowserProcessSpawnResponse, err error)
	Status(ctx context.Context, processID string, query kernel.BrowserProcessStatusParams, opts ...option.RequestOption) (res *kernel.BrowserProcessStatusResponse, err error)
	Stdin(ctx context.Context, processID string, params kernel.BrowserProcessStdinParams, opts ...option.RequestOption) (res *kernel.BrowserProcessStdinResponse, err error)
	StdoutStreamStreaming(ctx context.Context, processID string, query kernel.BrowserProcessStdoutStreamParams, opts ...option.RequestOption) (stream *ssestream.Stream[kernel.BrowserProcessStdoutStreamResponse])
}

// BrowserLogService defines the subset we use for browser log APIs.
type BrowserLogService interface {
	StreamStreaming(ctx context.Context, id string, query kernel.BrowserLogStreamParams, opts ...option.RequestOption) (stream *ssestream.Stream[shared.LogEvent])
}

// BoolFlag captures whether a boolean flag was set explicitly and its value.
type BoolFlag struct {
	Set   bool
	Value bool
}

// Regular expression to validate CUID2 identifiers (24 lowercase alphanumeric characters).
var cuidRegex = regexp.MustCompile(`^[a-z0-9]{24}$`)

// Inputs for each command
type BrowsersCreateInput struct {
	PersistenceID      string
	TimeoutSeconds     int
	Stealth            BoolFlag
	Headless           BoolFlag
	ProfileID          string
	ProfileName        string
	ProfileSaveChanges BoolFlag
<<<<<<< HEAD
	Extensions         []string
=======
	ProxyID            string
>>>>>>> c1e1cc6a
}

type BrowsersDeleteInput struct {
	Identifier  string
	SkipConfirm bool
}

type BrowsersViewInput struct {
	Identifier string
}

// BrowsersCmd is a cobra-independent command handler for browsers operations.
type BrowsersCmd struct {
	browsers BrowsersService
	replays  BrowserReplaysService
	fs       BrowserFSService
	process  BrowserProcessService
	logs     BrowserLogService
}

type BrowsersListInput struct {
	Output string
}

func (b BrowsersCmd) List(ctx context.Context, in BrowsersListInput) error {
	if in.Output != "" && in.Output != "json" {
		pterm.Error.Println("unsupported --output value: use 'json'")
		return nil
	}

	browsers, err := b.browsers.List(ctx)
	if err != nil {
		return util.CleanedUpSdkError{Err: err}
	}

	if in.Output == "json" {
		if browsers == nil {
			fmt.Println("[]")
			return nil
		}
		bs, err := json.MarshalIndent(*browsers, "", "  ")
		if err != nil {
			return err
		}
		fmt.Println(string(bs))
		return nil
	}

	if browsers == nil || len(*browsers) == 0 {
		pterm.Info.Println("No running or persistent browsers found")
		return nil
	}

	// Prepare table data
	tableData := pterm.TableData{
		{"Browser ID", "Created At", "Persistent ID", "Profile", "CDP WS URL", "Live View URL"},
	}

	for _, browser := range *browsers {
		persistentID := "-"
		if browser.Persistence.ID != "" {
			persistentID = browser.Persistence.ID
		}

		profile := "-"
		if browser.Profile.Name != "" {
			profile = browser.Profile.Name
		} else if browser.Profile.ID != "" {
			profile = browser.Profile.ID
		}

		tableData = append(tableData, []string{
			browser.SessionID,
			util.FormatLocal(browser.CreatedAt),
			persistentID,
			profile,
			truncateURL(browser.CdpWsURL, 50),
			truncateURL(browser.BrowserLiveViewURL, 50),
		})
	}

	printTableNoPad(tableData, true)
	return nil
}

func (b BrowsersCmd) Create(ctx context.Context, in BrowsersCreateInput) error {
	pterm.Info.Println("Creating browser session...")
	params := kernel.BrowserNewParams{}
	if in.PersistenceID != "" {
		params.Persistence = kernel.BrowserPersistenceParam{ID: in.PersistenceID}
	}
	if in.TimeoutSeconds > 0 {
		params.TimeoutSeconds = kernel.Opt(int64(in.TimeoutSeconds))
	}
	if in.Stealth.Set {
		params.Stealth = kernel.Opt(in.Stealth.Value)
	}
	if in.Headless.Set {
		params.Headless = kernel.Opt(in.Headless.Value)
	}

	// Validate profile selection: at most one of profile-id or profile-name must be provided
	if in.ProfileID != "" && in.ProfileName != "" {
		pterm.Error.Println("must specify at most one of --profile-id or --profile-name")
		return nil
	} else if in.ProfileID != "" || in.ProfileName != "" {
		params.Profile = kernel.BrowserNewParamsProfile{
			SaveChanges: kernel.Opt(in.ProfileSaveChanges.Value),
		}
		if in.ProfileID != "" {
			params.Profile.ID = kernel.Opt(in.ProfileID)
		} else if in.ProfileName != "" {
			params.Profile.Name = kernel.Opt(in.ProfileName)
		}
	}

<<<<<<< HEAD
	// Map extensions (IDs or names) into params.Extensions
	if len(in.Extensions) > 0 {
		for _, ext := range in.Extensions {
			val := strings.TrimSpace(ext)
			if val == "" {
				continue
			}
			item := kernel.BrowserNewParamsExtension{}
			if cuidRegex.MatchString(val) {
				item.ID = kernel.Opt(val)
			} else {
				item.Name = kernel.Opt(val)
			}
			params.Extensions = append(params.Extensions, item)
		}
=======
	// Add proxy if specified
	if in.ProxyID != "" {
		params.ProxyID = kernel.Opt(in.ProxyID)
>>>>>>> c1e1cc6a
	}

	browser, err := b.browsers.New(ctx, params)
	if err != nil {
		return util.CleanedUpSdkError{Err: err}
	}

	tableData := pterm.TableData{
		{"Property", "Value"},
		{"Session ID", browser.SessionID},
		{"CDP WebSocket URL", browser.CdpWsURL},
	}
	if browser.BrowserLiveViewURL != "" {
		tableData = append(tableData, []string{"Live View URL", browser.BrowserLiveViewURL})
	}
	if browser.Persistence.ID != "" {
		tableData = append(tableData, []string{"Persistent ID", browser.Persistence.ID})
	}
	if browser.Profile.ID != "" || browser.Profile.Name != "" {
		profVal := browser.Profile.Name
		if profVal == "" {
			profVal = browser.Profile.ID
		}
		tableData = append(tableData, []string{"Profile", profVal})
	}

	printTableNoPad(tableData, true)
	return nil
}

func (b BrowsersCmd) Delete(ctx context.Context, in BrowsersDeleteInput) error {
	if !in.SkipConfirm {
		browsers, err := b.browsers.List(ctx)
		if err != nil {
			return util.CleanedUpSdkError{Err: err}
		}
		if browsers == nil || len(*browsers) == 0 {
			pterm.Error.Println("No browsers found")
			return nil
		}

		var found *kernel.BrowserListResponse
		for _, br := range *browsers {
			if br.SessionID == in.Identifier || br.Persistence.ID == in.Identifier {
				bCopy := br
				found = &bCopy
				break
			}
		}
		if found == nil {
			pterm.Error.Printf("Browser '%s' not found\n", in.Identifier)
			return nil
		}

		var confirmMsg string
		if found.Persistence.ID == in.Identifier {
			confirmMsg = fmt.Sprintf("Are you sure you want to delete browser with persistent ID \"%s\"?", in.Identifier)
		} else {
			confirmMsg = fmt.Sprintf("Are you sure you want to delete browser with ID \"%s\"?", in.Identifier)
		}
		pterm.DefaultInteractiveConfirm.DefaultText = confirmMsg
		result, _ := pterm.DefaultInteractiveConfirm.Show()
		if !result {
			pterm.Info.Println("Deletion cancelled")
			return nil
		}

		if found.Persistence.ID == in.Identifier {
			pterm.Info.Printf("Deleting browser with persistent ID: %s\n", in.Identifier)
			err = b.browsers.Delete(ctx, kernel.BrowserDeleteParams{PersistentID: in.Identifier})
			if err != nil && !util.IsNotFound(err) {
				return util.CleanedUpSdkError{Err: err}
			}
			pterm.Success.Printf("Successfully deleted browser with persistent ID: %s\n", in.Identifier)
			return nil
		}

		pterm.Info.Printf("Deleting browser with ID: %s\n", in.Identifier)
		err = b.browsers.DeleteByID(ctx, in.Identifier)
		if err != nil && !util.IsNotFound(err) {
			return util.CleanedUpSdkError{Err: err}
		}
		pterm.Success.Printf("Successfully deleted browser with ID: %s\n", in.Identifier)
		return nil
	}

	// Skip confirmation: try both deletion modes without listing first
	// Treat not found as a success (idempotent delete)
	var nonNotFoundErrors []error

	// Attempt by session ID
	if err := b.browsers.DeleteByID(ctx, in.Identifier); err != nil {
		if !util.IsNotFound(err) {
			nonNotFoundErrors = append(nonNotFoundErrors, err)
		}
	}

	// Attempt by persistent ID
	if err := b.browsers.Delete(ctx, kernel.BrowserDeleteParams{PersistentID: in.Identifier}); err != nil {
		if !util.IsNotFound(err) {
			nonNotFoundErrors = append(nonNotFoundErrors, err)
		}
	}

	if len(nonNotFoundErrors) >= 2 {
		// Both failed with meaningful errors; report one
		return util.CleanedUpSdkError{Err: nonNotFoundErrors[0]}
	}

	pterm.Success.Printf("Successfully deleted (or already absent) browser: %s\n", in.Identifier)
	return nil
}

func (b BrowsersCmd) View(ctx context.Context, in BrowsersViewInput) error {
	browsers, err := b.browsers.List(ctx)
	if err != nil {
		return util.CleanedUpSdkError{Err: err}
	}

	if browsers == nil || len(*browsers) == 0 {
		pterm.Error.Println("No browsers found")
		return nil
	}

	var foundBrowser *kernel.BrowserListResponse
	for _, browser := range *browsers {
		if browser.Persistence.ID == in.Identifier || browser.SessionID == in.Identifier {
			foundBrowser = &browser
			break
		}
	}

	if foundBrowser == nil {
		pterm.Error.Printf("Browser '%s' not found\n", in.Identifier)
		return nil
	}

	// Output just the URL
	pterm.Info.Println(foundBrowser.BrowserLiveViewURL)
	return nil
}

// Logs
type BrowsersLogsStreamInput struct {
	Identifier        string
	Source            string
	Follow            BoolFlag
	Path              string
	SupervisorProcess string
}

func (b BrowsersCmd) LogsStream(ctx context.Context, in BrowsersLogsStreamInput) error {
	if b.logs == nil {
		pterm.Error.Println("logs service not available")
		return nil
	}
	br, err := b.resolveBrowserByIdentifier(ctx, in.Identifier)
	if err != nil {
		return util.CleanedUpSdkError{Err: err}
	}
	if br == nil {
		pterm.Error.Printf("Browser '%s' not found\n", in.Identifier)
		return nil
	}
	params := kernel.BrowserLogStreamParams{Source: kernel.BrowserLogStreamParamsSource(in.Source)}
	if in.Follow.Set {
		params.Follow = kernel.Opt(in.Follow.Value)
	}
	if in.Path != "" {
		params.Path = kernel.Opt(in.Path)
	}
	if in.SupervisorProcess != "" {
		params.SupervisorProcess = kernel.Opt(in.SupervisorProcess)
	}
	stream := b.logs.StreamStreaming(ctx, br.SessionID, params)
	if stream == nil {
		pterm.Error.Println("failed to open log stream")
		return nil
	}
	defer stream.Close()
	for stream.Next() {
		ev := stream.Current()
		pterm.Println(fmt.Sprintf("[%s] %s", util.FormatLocal(ev.Timestamp), ev.Message))
	}
	if err := stream.Err(); err != nil {
		return util.CleanedUpSdkError{Err: err}
	}
	return nil
}

// Replays
type BrowsersReplaysListInput struct {
	Identifier string
}

type BrowsersReplaysStartInput struct {
	Identifier         string
	Framerate          int
	MaxDurationSeconds int
}

type BrowsersReplaysStopInput struct {
	Identifier string
	ReplayID   string
}

type BrowsersReplaysDownloadInput struct {
	Identifier string
	ReplayID   string
	Output     string
}

func (b BrowsersCmd) ReplaysList(ctx context.Context, in BrowsersReplaysListInput) error {
	br, err := b.resolveBrowserByIdentifier(ctx, in.Identifier)
	if err != nil {
		return util.CleanedUpSdkError{Err: err}
	}
	if br == nil {
		pterm.Error.Printf("Browser '%s' not found\n", in.Identifier)
		return nil
	}
	items, err := b.replays.List(ctx, br.SessionID)
	if err != nil {
		return util.CleanedUpSdkError{Err: err}
	}
	if items == nil || len(*items) == 0 {
		pterm.Info.Println("No replays found")
		return nil
	}
	rows := pterm.TableData{{"Replay ID", "Started At", "Finished At", "View URL"}}
	for _, r := range *items {
		rows = append(rows, []string{r.ReplayID, util.FormatLocal(r.StartedAt), util.FormatLocal(r.FinishedAt), truncateURL(r.ReplayViewURL, 60)})
	}
	printTableNoPad(rows, true)
	return nil
}

func (b BrowsersCmd) ReplaysStart(ctx context.Context, in BrowsersReplaysStartInput) error {
	br, err := b.resolveBrowserByIdentifier(ctx, in.Identifier)
	if err != nil {
		return util.CleanedUpSdkError{Err: err}
	}
	if br == nil {
		pterm.Error.Printf("Browser '%s' not found\n", in.Identifier)
		return nil
	}
	body := kernel.BrowserReplayStartParams{}
	if in.Framerate > 0 {
		body.Framerate = kernel.Opt(int64(in.Framerate))
	}
	if in.MaxDurationSeconds > 0 {
		body.MaxDurationInSeconds = kernel.Opt(int64(in.MaxDurationSeconds))
	}
	res, err := b.replays.Start(ctx, br.SessionID, body)
	if err != nil {
		return util.CleanedUpSdkError{Err: err}
	}
	rows := pterm.TableData{{"Property", "Value"}, {"Replay ID", res.ReplayID}, {"View URL", res.ReplayViewURL}, {"Started At", util.FormatLocal(res.StartedAt)}}
	printTableNoPad(rows, true)
	return nil
}

func (b BrowsersCmd) ReplaysStop(ctx context.Context, in BrowsersReplaysStopInput) error {
	br, err := b.resolveBrowserByIdentifier(ctx, in.Identifier)
	if err != nil {
		return util.CleanedUpSdkError{Err: err}
	}
	if br == nil {
		pterm.Error.Printf("Browser '%s' not found\n", in.Identifier)
		return nil
	}
	err = b.replays.Stop(ctx, in.ReplayID, kernel.BrowserReplayStopParams{ID: br.SessionID})
	if err != nil {
		return util.CleanedUpSdkError{Err: err}
	}
	pterm.Success.Printf("Stopped replay %s for browser %s\n", in.ReplayID, br.SessionID)
	return nil
}

func (b BrowsersCmd) ReplaysDownload(ctx context.Context, in BrowsersReplaysDownloadInput) error {
	br, err := b.resolveBrowserByIdentifier(ctx, in.Identifier)
	if err != nil {
		return util.CleanedUpSdkError{Err: err}
	}
	if br == nil {
		pterm.Error.Printf("Browser '%s' not found\n", in.Identifier)
		return nil
	}
	res, err := b.replays.Download(ctx, in.ReplayID, kernel.BrowserReplayDownloadParams{ID: br.SessionID})
	if err != nil {
		return util.CleanedUpSdkError{Err: err}
	}
	defer res.Body.Close()
	if in.Output == "" {
		pterm.Info.Printf("Downloaded replay %s (%s)\n", in.ReplayID, res.Header.Get("content-type"))
		_, _ = io.Copy(io.Discard, res.Body)
		return nil
	}
	f, err := os.Create(in.Output)
	if err != nil {
		pterm.Error.Printf("Failed to create file: %v\n", err)
		return nil
	}
	defer f.Close()
	if _, err := io.Copy(f, res.Body); err != nil {
		pterm.Error.Printf("Failed to write file: %v\n", err)
		return nil
	}
	pterm.Success.Printf("Saved replay to %s\n", in.Output)
	return nil
}

// Process
type BrowsersProcessExecInput struct {
	Identifier string
	Command    string
	Args       []string
	Cwd        string
	Timeout    int
	AsUser     string
	AsRoot     BoolFlag
}

type BrowsersProcessSpawnInput = BrowsersProcessExecInput

type BrowsersProcessKillInput struct {
	Identifier string
	ProcessID  string
	Signal     string
}

type BrowsersProcessStatusInput struct {
	Identifier string
	ProcessID  string
}

type BrowsersProcessStdinInput struct {
	Identifier string
	ProcessID  string
	DataB64    string
}

type BrowsersProcessStdoutStreamInput struct {
	Identifier string
	ProcessID  string
}

func (b BrowsersCmd) ProcessExec(ctx context.Context, in BrowsersProcessExecInput) error {
	if b.process == nil {
		pterm.Error.Println("process service not available")
		return nil
	}
	br, err := b.resolveBrowserByIdentifier(ctx, in.Identifier)
	if err != nil {
		return util.CleanedUpSdkError{Err: err}
	}
	if br == nil {
		pterm.Error.Printf("Browser '%s' not found\n", in.Identifier)
		return nil
	}
	params := kernel.BrowserProcessExecParams{Command: in.Command}
	if len(in.Args) > 0 {
		params.Args = in.Args
	}
	if in.Cwd != "" {
		params.Cwd = kernel.Opt(in.Cwd)
	}
	if in.Timeout > 0 {
		params.TimeoutSec = kernel.Opt(int64(in.Timeout))
	}
	if in.AsUser != "" {
		params.AsUser = kernel.Opt(in.AsUser)
	}
	if in.AsRoot.Set {
		params.AsRoot = kernel.Opt(in.AsRoot.Value)
	}
	res, err := b.process.Exec(ctx, br.SessionID, params)
	if err != nil {
		return util.CleanedUpSdkError{Err: err}
	}
	rows := pterm.TableData{{"Property", "Value"}, {"Exit Code", fmt.Sprintf("%d", res.ExitCode)}, {"Duration (ms)", fmt.Sprintf("%d", res.DurationMs)}}
	printTableNoPad(rows, true)
	if res.StdoutB64 != "" {
		data, err := base64.StdEncoding.DecodeString(res.StdoutB64)
		if err != nil {
			pterm.Error.Printf("stdout decode error: %v\n", err)
		} else if len(data) > 0 {
			pterm.Info.Println("stdout:")
			os.Stdout.Write(data)
			if data[len(data)-1] != '\n' {
				fmt.Println()
			}
		}
	}
	if res.StderrB64 != "" {
		data, err := base64.StdEncoding.DecodeString(res.StderrB64)
		if err != nil {
			pterm.Error.Printf("stderr decode error: %v\n", err)
		} else if len(data) > 0 {
			pterm.Info.Println("stderr:")
			os.Stderr.Write(data)
			if data[len(data)-1] != '\n' {
				fmt.Fprintln(os.Stderr)
			}
		}
	}
	return nil
}

func (b BrowsersCmd) ProcessSpawn(ctx context.Context, in BrowsersProcessSpawnInput) error {
	if b.process == nil {
		pterm.Error.Println("process service not available")
		return nil
	}
	br, err := b.resolveBrowserByIdentifier(ctx, in.Identifier)
	if err != nil {
		return util.CleanedUpSdkError{Err: err}
	}
	if br == nil {
		pterm.Error.Printf("Browser '%s' not found\n", in.Identifier)
		return nil
	}
	params := kernel.BrowserProcessSpawnParams{Command: in.Command}
	if len(in.Args) > 0 {
		params.Args = in.Args
	}
	if in.Cwd != "" {
		params.Cwd = kernel.Opt(in.Cwd)
	}
	if in.Timeout > 0 {
		params.TimeoutSec = kernel.Opt(int64(in.Timeout))
	}
	if in.AsUser != "" {
		params.AsUser = kernel.Opt(in.AsUser)
	}
	if in.AsRoot.Set {
		params.AsRoot = kernel.Opt(in.AsRoot.Value)
	}
	res, err := b.process.Spawn(ctx, br.SessionID, params)
	if err != nil {
		return util.CleanedUpSdkError{Err: err}
	}
	rows := pterm.TableData{{"Property", "Value"}, {"Process ID", res.ProcessID}, {"PID", fmt.Sprintf("%d", res.Pid)}, {"Started At", util.FormatLocal(res.StartedAt)}}
	printTableNoPad(rows, true)
	return nil
}

func (b BrowsersCmd) ProcessKill(ctx context.Context, in BrowsersProcessKillInput) error {
	if b.process == nil {
		pterm.Error.Println("process service not available")
		return nil
	}
	br, err := b.resolveBrowserByIdentifier(ctx, in.Identifier)
	if err != nil {
		return util.CleanedUpSdkError{Err: err}
	}
	if br == nil {
		pterm.Error.Printf("Browser '%s' not found\n", in.Identifier)
		return nil
	}
	params := kernel.BrowserProcessKillParams{ID: br.SessionID, Signal: kernel.BrowserProcessKillParamsSignal(in.Signal)}
	_, err = b.process.Kill(ctx, in.ProcessID, params)
	if err != nil {
		return util.CleanedUpSdkError{Err: err}
	}
	pterm.Success.Printf("Sent %s to process %s on %s\n", in.Signal, in.ProcessID, br.SessionID)
	return nil
}

func (b BrowsersCmd) ProcessStatus(ctx context.Context, in BrowsersProcessStatusInput) error {
	if b.process == nil {
		pterm.Error.Println("process service not available")
		return nil
	}
	br, err := b.resolveBrowserByIdentifier(ctx, in.Identifier)
	if err != nil {
		return util.CleanedUpSdkError{Err: err}
	}
	if br == nil {
		pterm.Error.Printf("Browser '%s' not found\n", in.Identifier)
		return nil
	}
	res, err := b.process.Status(ctx, in.ProcessID, kernel.BrowserProcessStatusParams{ID: br.SessionID})
	if err != nil {
		return util.CleanedUpSdkError{Err: err}
	}
	rows := pterm.TableData{{"Property", "Value"}, {"State", string(res.State)}, {"CPU %", fmt.Sprintf("%.2f", res.CPUPct)}, {"Mem Bytes", fmt.Sprintf("%d", res.MemBytes)}, {"Exit Code", fmt.Sprintf("%d", res.ExitCode)}}
	printTableNoPad(rows, true)
	return nil
}

func (b BrowsersCmd) ProcessStdin(ctx context.Context, in BrowsersProcessStdinInput) error {
	if b.process == nil {
		pterm.Error.Println("process service not available")
		return nil
	}
	br, err := b.resolveBrowserByIdentifier(ctx, in.Identifier)
	if err != nil {
		return util.CleanedUpSdkError{Err: err}
	}
	if br == nil {
		pterm.Error.Printf("Browser '%s' not found\n", in.Identifier)
		return nil
	}
	_, err = b.process.Stdin(ctx, in.ProcessID, kernel.BrowserProcessStdinParams{ID: br.SessionID, DataB64: in.DataB64})
	if err != nil {
		return util.CleanedUpSdkError{Err: err}
	}
	pterm.Success.Println("Wrote to stdin")
	return nil
}

func (b BrowsersCmd) ProcessStdoutStream(ctx context.Context, in BrowsersProcessStdoutStreamInput) error {
	if b.process == nil {
		pterm.Error.Println("process service not available")
		return nil
	}
	br, err := b.resolveBrowserByIdentifier(ctx, in.Identifier)
	if err != nil {
		return util.CleanedUpSdkError{Err: err}
	}
	if br == nil {
		pterm.Error.Printf("Browser '%s' not found\n", in.Identifier)
		return nil
	}
	stream := b.process.StdoutStreamStreaming(ctx, in.ProcessID, kernel.BrowserProcessStdoutStreamParams{ID: br.SessionID})
	if stream == nil {
		pterm.Error.Println("failed to open stdout stream")
		return nil
	}
	defer stream.Close()
	for stream.Next() {
		ev := stream.Current()
		if ev.Event == "exit" {
			pterm.Info.Printf("process exited with code %d\n", ev.ExitCode)
			continue
		}
		data, err := base64.StdEncoding.DecodeString(ev.DataB64)
		if err != nil {
			pterm.Error.Printf("decode error: %v\n", err)
			continue
		}
		os.Stdout.Write(data)
	}
	if err := stream.Err(); err != nil {
		return util.CleanedUpSdkError{Err: err}
	}
	return nil
}

// FS (minimal scaffolding)
type BrowsersFSNewDirInput struct {
	Identifier string
	Path       string
	Mode       string
}

type BrowsersFSDeleteDirInput struct {
	Identifier string
	Path       string
}

type BrowsersFSDeleteFileInput struct {
	Identifier string
	Path       string
}

type BrowsersFSDownloadDirZipInput struct {
	Identifier string
	Path       string
	Output     string
}

type BrowsersFSFileInfoInput struct {
	Identifier string
	Path       string
}

type BrowsersFSListFilesInput struct {
	Identifier string
	Path       string
}

type BrowsersFSMoveInput struct {
	Identifier string
	SrcPath    string
	DestPath   string
}

type BrowsersFSReadFileInput struct {
	Identifier string
	Path       string
	Output     string
}

type BrowsersFSSetPermsInput struct {
	Identifier string
	Path       string
	Mode       string
	Owner      string
	Group      string
}

// Upload inputs
type BrowsersFSUploadInput struct {
	Identifier string
	Mappings   []struct {
		Local string
		Dest  string
	}
	DestDir string
	Paths   []string
}

type BrowsersFSUploadZipInput struct {
	Identifier string
	ZipPath    string
	DestDir    string
}

type BrowsersFSWriteFileInput struct {
	Identifier string
	DestPath   string
	Mode       string
	SourcePath string
}

type BrowsersExtensionsUploadInput struct {
	Identifier     string
	ExtensionPaths []string
}

func (b BrowsersCmd) FSNewDirectory(ctx context.Context, in BrowsersFSNewDirInput) error {
	if b.fs == nil {
		pterm.Error.Println("fs service not available")
		return nil
	}
	br, err := b.resolveBrowserByIdentifier(ctx, in.Identifier)
	if err != nil {
		return util.CleanedUpSdkError{Err: err}
	}
	if br == nil {
		pterm.Error.Printf("Browser '%s' not found\n", in.Identifier)
		return nil
	}
	params := kernel.BrowserFNewDirectoryParams{Path: in.Path}
	if in.Mode != "" {
		params.Mode = kernel.Opt(in.Mode)
	}
	if err := b.fs.NewDirectory(ctx, br.SessionID, params); err != nil {
		return util.CleanedUpSdkError{Err: err}
	}
	pterm.Success.Printf("Created directory %s\n", in.Path)
	return nil
}

func (b BrowsersCmd) FSDeleteDirectory(ctx context.Context, in BrowsersFSDeleteDirInput) error {
	if b.fs == nil {
		pterm.Error.Println("fs service not available")
		return nil
	}
	br, err := b.resolveBrowserByIdentifier(ctx, in.Identifier)
	if err != nil {
		return util.CleanedUpSdkError{Err: err}
	}
	if br == nil {
		pterm.Error.Printf("Browser '%s' not found\n", in.Identifier)
		return nil
	}
	if err := b.fs.DeleteDirectory(ctx, br.SessionID, kernel.BrowserFDeleteDirectoryParams{Path: in.Path}); err != nil {
		return util.CleanedUpSdkError{Err: err}
	}
	pterm.Success.Printf("Deleted directory %s\n", in.Path)
	return nil
}

func (b BrowsersCmd) FSDeleteFile(ctx context.Context, in BrowsersFSDeleteFileInput) error {
	if b.fs == nil {
		pterm.Error.Println("fs service not available")
		return nil
	}
	br, err := b.resolveBrowserByIdentifier(ctx, in.Identifier)
	if err != nil {
		return util.CleanedUpSdkError{Err: err}
	}
	if br == nil {
		pterm.Error.Printf("Browser '%s' not found\n", in.Identifier)
		return nil
	}
	if err := b.fs.DeleteFile(ctx, br.SessionID, kernel.BrowserFDeleteFileParams{Path: in.Path}); err != nil {
		return util.CleanedUpSdkError{Err: err}
	}
	pterm.Success.Printf("Deleted file %s\n", in.Path)
	return nil
}

func (b BrowsersCmd) FSDownloadDirZip(ctx context.Context, in BrowsersFSDownloadDirZipInput) error {
	if b.fs == nil {
		pterm.Error.Println("fs service not available")
		return nil
	}
	br, err := b.resolveBrowserByIdentifier(ctx, in.Identifier)
	if err != nil {
		return util.CleanedUpSdkError{Err: err}
	}
	if br == nil {
		pterm.Error.Printf("Browser '%s' not found\n", in.Identifier)
		return nil
	}
	res, err := b.fs.DownloadDirZip(ctx, br.SessionID, kernel.BrowserFDownloadDirZipParams{Path: in.Path})
	if err != nil {
		return util.CleanedUpSdkError{Err: err}
	}
	defer res.Body.Close()
	if in.Output == "" {
		_, _ = io.Copy(io.Discard, res.Body)
		pterm.Info.Println("Downloaded zip (discarded; specify --output to save)")
		return nil
	}
	f, err := os.Create(in.Output)
	if err != nil {
		pterm.Error.Printf("Failed to create file: %v\n", err)
		return nil
	}
	defer f.Close()
	if _, err := io.Copy(f, res.Body); err != nil {
		pterm.Error.Printf("Failed to write file: %v\n", err)
		return nil
	}
	pterm.Success.Printf("Saved zip to %s\n", in.Output)
	return nil
}

func (b BrowsersCmd) FSFileInfo(ctx context.Context, in BrowsersFSFileInfoInput) error {
	if b.fs == nil {
		pterm.Error.Println("fs service not available")
		return nil
	}
	br, err := b.resolveBrowserByIdentifier(ctx, in.Identifier)
	if err != nil {
		return util.CleanedUpSdkError{Err: err}
	}
	if br == nil {
		pterm.Error.Printf("Browser '%s' not found\n", in.Identifier)
		return nil
	}
	res, err := b.fs.FileInfo(ctx, br.SessionID, kernel.BrowserFFileInfoParams{Path: in.Path})
	if err != nil {
		return util.CleanedUpSdkError{Err: err}
	}
	rows := pterm.TableData{{"Property", "Value"}, {"Path", res.Path}, {"Name", res.Name}, {"Mode", res.Mode}, {"IsDir", fmt.Sprintf("%t", res.IsDir)}, {"SizeBytes", fmt.Sprintf("%d", res.SizeBytes)}, {"ModTime", util.FormatLocal(res.ModTime)}}
	printTableNoPad(rows, true)
	return nil
}

func (b BrowsersCmd) FSListFiles(ctx context.Context, in BrowsersFSListFilesInput) error {
	if b.fs == nil {
		pterm.Error.Println("fs service not available")
		return nil
	}
	br, err := b.resolveBrowserByIdentifier(ctx, in.Identifier)
	if err != nil {
		return util.CleanedUpSdkError{Err: err}
	}
	if br == nil {
		pterm.Error.Printf("Browser '%s' not found\n", in.Identifier)
		return nil
	}
	res, err := b.fs.ListFiles(ctx, br.SessionID, kernel.BrowserFListFilesParams{Path: in.Path})
	if err != nil {
		return util.CleanedUpSdkError{Err: err}
	}
	if res == nil || len(*res) == 0 {
		pterm.Info.Println("No files found")
		return nil
	}
	rows := pterm.TableData{{"Mode", "Size", "ModTime", "Name", "Path"}}
	for _, f := range *res {
		rows = append(rows, []string{f.Mode, fmt.Sprintf("%d", f.SizeBytes), util.FormatLocal(f.ModTime), f.Name, f.Path})
	}
	printTableNoPad(rows, true)
	return nil
}

func (b BrowsersCmd) FSMove(ctx context.Context, in BrowsersFSMoveInput) error {
	if b.fs == nil {
		pterm.Error.Println("fs service not available")
		return nil
	}
	br, err := b.resolveBrowserByIdentifier(ctx, in.Identifier)
	if err != nil {
		return util.CleanedUpSdkError{Err: err}
	}
	if br == nil {
		pterm.Error.Printf("Browser '%s' not found\n", in.Identifier)
		return nil
	}
	if err := b.fs.Move(ctx, br.SessionID, kernel.BrowserFMoveParams{SrcPath: in.SrcPath, DestPath: in.DestPath}); err != nil {
		return util.CleanedUpSdkError{Err: err}
	}
	pterm.Success.Printf("Moved %s -> %s\n", in.SrcPath, in.DestPath)
	return nil
}

func (b BrowsersCmd) FSReadFile(ctx context.Context, in BrowsersFSReadFileInput) error {
	if b.fs == nil {
		pterm.Error.Println("fs service not available")
		return nil
	}
	br, err := b.resolveBrowserByIdentifier(ctx, in.Identifier)
	if err != nil {
		return util.CleanedUpSdkError{Err: err}
	}
	if br == nil {
		pterm.Error.Printf("Browser '%s' not found\n", in.Identifier)
		return nil
	}
	res, err := b.fs.ReadFile(ctx, br.SessionID, kernel.BrowserFReadFileParams{Path: in.Path})
	if err != nil {
		return util.CleanedUpSdkError{Err: err}
	}
	defer res.Body.Close()
	if in.Output == "" {
		_, _ = io.Copy(os.Stdout, res.Body)
		return nil
	}
	f, err := os.Create(in.Output)
	if err != nil {
		pterm.Error.Printf("Failed to create file: %v\n", err)
		return nil
	}
	defer f.Close()
	if _, err := io.Copy(f, res.Body); err != nil {
		pterm.Error.Printf("Failed to write file: %v\n", err)
		return nil
	}
	pterm.Success.Printf("Saved file to %s\n", in.Output)
	return nil
}

func (b BrowsersCmd) FSSetPermissions(ctx context.Context, in BrowsersFSSetPermsInput) error {
	if b.fs == nil {
		pterm.Error.Println("fs service not available")
		return nil
	}
	br, err := b.resolveBrowserByIdentifier(ctx, in.Identifier)
	if err != nil {
		return util.CleanedUpSdkError{Err: err}
	}
	if br == nil {
		pterm.Error.Printf("Browser '%s' not found\n", in.Identifier)
		return nil
	}
	params := kernel.BrowserFSetFilePermissionsParams{Path: in.Path, Mode: in.Mode}
	if in.Owner != "" {
		params.Owner = kernel.Opt(in.Owner)
	}
	if in.Group != "" {
		params.Group = kernel.Opt(in.Group)
	}
	if err := b.fs.SetFilePermissions(ctx, br.SessionID, params); err != nil {
		return util.CleanedUpSdkError{Err: err}
	}
	pterm.Success.Printf("Updated permissions for %s\n", in.Path)
	return nil
}

func (b BrowsersCmd) FSUpload(ctx context.Context, in BrowsersFSUploadInput) error {
	if b.fs == nil {
		pterm.Error.Println("fs service not available")
		return nil
	}
	br, err := b.resolveBrowserByIdentifier(ctx, in.Identifier)
	if err != nil {
		return util.CleanedUpSdkError{Err: err}
	}
	if br == nil {
		pterm.Error.Printf("Browser '%s' not found\n", in.Identifier)
		return nil
	}
	var files []kernel.BrowserFUploadParamsFile
	var toClose []io.Closer
	for _, m := range in.Mappings {
		f, err := os.Open(m.Local)
		if err != nil {
			pterm.Error.Printf("Failed to open %s: %v\n", m.Local, err)
			for _, c := range toClose {
				_ = c.Close()
			}
			return nil
		}
		toClose = append(toClose, f)
		files = append(files, kernel.BrowserFUploadParamsFile{DestPath: m.Dest, File: f})
	}
	if in.DestDir != "" && len(in.Paths) > 0 {
		for _, lp := range in.Paths {
			f, err := os.Open(lp)
			if err != nil {
				pterm.Error.Printf("Failed to open %s: %v\n", lp, err)
				for _, c := range toClose {
					_ = c.Close()
				}
				return nil
			}
			toClose = append(toClose, f)
			dest := filepath.Join(in.DestDir, filepath.Base(lp))
			files = append(files, kernel.BrowserFUploadParamsFile{DestPath: dest, File: f})
		}
	}
	if len(files) == 0 {
		pterm.Error.Println("no files specified for upload")
		return nil
	}
	defer func() {
		for _, c := range toClose {
			_ = c.Close()
		}
	}()
	if err := b.fs.Upload(ctx, br.SessionID, kernel.BrowserFUploadParams{Files: files}); err != nil {
		return util.CleanedUpSdkError{Err: err}
	}
	if len(files) == 1 {
		pterm.Success.Println("Uploaded 1 file")
	} else {
		pterm.Success.Printf("Uploaded %d files\n", len(files))
	}
	return nil
}

func (b BrowsersCmd) FSUploadZip(ctx context.Context, in BrowsersFSUploadZipInput) error {
	if b.fs == nil {
		pterm.Error.Println("fs service not available")
		return nil
	}
	br, err := b.resolveBrowserByIdentifier(ctx, in.Identifier)
	if err != nil {
		return util.CleanedUpSdkError{Err: err}
	}
	if br == nil {
		pterm.Error.Printf("Browser '%s' not found\n", in.Identifier)
		return nil
	}
	f, err := os.Open(in.ZipPath)
	if err != nil {
		pterm.Error.Printf("Failed to open zip: %v\n", err)
		return nil
	}
	defer f.Close()
	if err := b.fs.UploadZip(ctx, br.SessionID, kernel.BrowserFUploadZipParams{DestPath: in.DestDir, ZipFile: f}); err != nil {
		return util.CleanedUpSdkError{Err: err}
	}
	pterm.Success.Printf("Uploaded zip to %s\n", in.DestDir)
	return nil
}

func (b BrowsersCmd) FSWriteFile(ctx context.Context, in BrowsersFSWriteFileInput) error {
	if b.fs == nil {
		pterm.Error.Println("fs service not available")
		return nil
	}
	br, err := b.resolveBrowserByIdentifier(ctx, in.Identifier)
	if err != nil {
		return util.CleanedUpSdkError{Err: err}
	}
	if br == nil {
		pterm.Error.Printf("Browser '%s' not found\n", in.Identifier)
		return nil
	}
	var reader io.Reader
	if in.SourcePath != "" {
		f, err := os.Open(in.SourcePath)
		if err != nil {
			pterm.Error.Printf("Failed to open input: %v\n", err)
			return nil
		}
		defer f.Close()
		reader = f
	} else {
		pterm.Error.Println("--source is required")
		return nil
	}
	params := kernel.BrowserFWriteFileParams{Path: in.DestPath}
	if in.Mode != "" {
		params.Mode = kernel.Opt(in.Mode)
	}
	if err := b.fs.WriteFile(ctx, br.SessionID, reader, params); err != nil {
		return util.CleanedUpSdkError{Err: err}
	}
	pterm.Success.Printf("Wrote file to %s\n", in.DestPath)
	return nil
}

func (b BrowsersCmd) ExtensionsUpload(ctx context.Context, in BrowsersExtensionsUploadInput) error {
	if b.browsers == nil {
		pterm.Error.Println("browsers service not available")
		return nil
	}
	br, err := b.resolveBrowserByIdentifier(ctx, in.Identifier)
	if err != nil {
		return util.CleanedUpSdkError{Err: err}
	}
	if br == nil {
		pterm.Error.Printf("Browser '%s' not found\n", in.Identifier)
		return nil
	}

	if len(in.ExtensionPaths) == 0 {
		pterm.Error.Println("no extension paths provided")
		return nil
	}

	var extensions []kernel.BrowserUploadExtensionsParamsExtension
	var tempZipFiles []string
	var openFiles []*os.File

	defer func() {
		for _, f := range openFiles {
			_ = f.Close()
		}
		for _, zipPath := range tempZipFiles {
			_ = os.Remove(zipPath)
		}
	}()

	for _, extPath := range in.ExtensionPaths {
		info, err := os.Stat(extPath)
		if err != nil {
			pterm.Error.Printf("Failed to stat %s: %v\n", extPath, err)
			return nil
		}
		if !info.IsDir() {
			pterm.Error.Printf("Path %s is not a directory\n", extPath)
			return nil
		}

		extName := generateRandomExtensionName()
		tempZipPath := filepath.Join(os.TempDir(), fmt.Sprintf("kernel-ext-%s.zip", extName))

		pterm.Info.Printf("Zipping %s as %s...\n", extPath, extName)
		if err := util.ZipDirectory(extPath, tempZipPath); err != nil {
			pterm.Error.Printf("Failed to zip %s: %v\n", extPath, err)
			return nil
		}
		tempZipFiles = append(tempZipFiles, tempZipPath)

		zipFile, err := os.Open(tempZipPath)
		if err != nil {
			pterm.Error.Printf("Failed to open zip %s: %v\n", tempZipPath, err)
			return nil
		}
		openFiles = append(openFiles, zipFile)

		extensions = append(extensions, kernel.BrowserUploadExtensionsParamsExtension{
			Name:    extName,
			ZipFile: zipFile,
		})
	}

	pterm.Info.Printf("Uploading %d extension(s) to browser %s...\n", len(extensions), br.SessionID)
	if err := b.browsers.UploadExtensions(ctx, br.SessionID, kernel.BrowserUploadExtensionsParams{
		Extensions: extensions,
	}); err != nil {
		return util.CleanedUpSdkError{Err: err}
	}

	if len(extensions) == 1 {
		pterm.Success.Println("Successfully uploaded 1 extension and restarted Chromium")
	} else {
		pterm.Success.Printf("Successfully uploaded %d extensions and restarted Chromium\n", len(extensions))
	}
	return nil
}

// generateRandomExtensionName generates a random name matching pattern ^[A-Za-z0-9._-]{1,64}$
func generateRandomExtensionName() string {
	const chars = "ABCDEFGHIJKLMNOPQRSTUVWXYZabcdefghijklmnopqrstuvwxyz0123456789_-"
	const nameLen = 16
	result := make([]byte, nameLen)
	for i := range result {
		n, _ := rand.Int(rand.Reader, big.NewInt(int64(len(chars))))
		result[i] = chars[n.Int64()]
	}
	return string(result)
}

var browsersCmd = &cobra.Command{
	Use:   "browsers",
	Short: "Manage browsers",
	Long:  "Commands for managing Kernel browsers",
}

var browsersListCmd = &cobra.Command{
	Use:   "list",
	Short: "List running or persistent browsers",
	RunE:  runBrowsersList,
}

var browsersCreateCmd = &cobra.Command{
	Use:   "create",
	Short: "Create a new browser session",
	RunE:  runBrowsersCreate,
}

var browsersDeleteCmd = &cobra.Command{
	Use:   "delete <id-or-persistent-id> [ids...]",
	Short: "Delete a browser",
	Args:  cobra.MinimumNArgs(1),
	RunE:  runBrowsersDelete,
}

var browsersViewCmd = &cobra.Command{
	Use:   "view <id|persistent-id>",
	Short: "Get the live view URL for a browser",
	Args:  cobra.ExactArgs(1),
	RunE:  runBrowsersView,
}

func init() {
	// list flags
	browsersListCmd.Flags().StringP("output", "o", "", "Output format: json for raw API response")

	browsersCmd.AddCommand(browsersListCmd)
	browsersCmd.AddCommand(browsersCreateCmd)
	browsersCmd.AddCommand(browsersDeleteCmd)
	browsersCmd.AddCommand(browsersViewCmd)

	// logs
	logsRoot := &cobra.Command{Use: "logs", Short: "Browser logs operations"}
	logsStream := &cobra.Command{Use: "stream <id|persistent-id>", Short: "Stream browser logs", Args: cobra.ExactArgs(1), RunE: runBrowsersLogsStream}
	logsStream.Flags().String("source", "", "Log source: path or supervisor")
	logsStream.Flags().Bool("follow", true, "Follow the log stream")
	logsStream.Flags().String("path", "", "File path when source=path")
	logsStream.Flags().String("supervisor-process", "", "Supervisor process name when source=supervisor. Useful values to use: chromium, kernel-images-api, neko")
	_ = logsStream.MarkFlagRequired("source")
	logsRoot.AddCommand(logsStream)
	browsersCmd.AddCommand(logsRoot)

	// replays
	replaysRoot := &cobra.Command{Use: "replays", Short: "Manage browser replays"}
	replaysList := &cobra.Command{Use: "list <id|persistent-id>", Short: "List replays for a browser", Args: cobra.ExactArgs(1), RunE: runBrowsersReplaysList}
	replaysStart := &cobra.Command{Use: "start <id|persistent-id>", Short: "Start a replay recording", Args: cobra.ExactArgs(1), RunE: runBrowsersReplaysStart}
	replaysStart.Flags().Int("framerate", 0, "Recording framerate (fps)")
	replaysStart.Flags().Int("max-duration", 0, "Maximum duration in seconds")
	replaysStop := &cobra.Command{Use: "stop <id|persistent-id> <replay-id>", Short: "Stop a replay recording", Args: cobra.ExactArgs(2), RunE: runBrowsersReplaysStop}
	replaysDownload := &cobra.Command{Use: "download <id|persistent-id> <replay-id>", Short: "Download a replay video", Args: cobra.ExactArgs(2), RunE: runBrowsersReplaysDownload}
	replaysDownload.Flags().StringP("output", "o", "", "Output file path for the replay video")
	replaysRoot.AddCommand(replaysList, replaysStart, replaysStop, replaysDownload)
	browsersCmd.AddCommand(replaysRoot)

	// process
	procRoot := &cobra.Command{Use: "process", Short: "Manage processes inside the browser VM"}
	procExec := &cobra.Command{Use: "exec <id|persistent-id> [--] [command...]", Short: "Execute a command synchronously", Args: cobra.MinimumNArgs(1), RunE: runBrowsersProcessExec}
	procExec.Flags().String("command", "", "Command to execute (optional; if omitted, trailing args are executed via /bin/bash -c)")
	procExec.Flags().StringSlice("args", []string{}, "Command arguments")
	procExec.Flags().String("cwd", "", "Working directory")
	procExec.Flags().Int("timeout", 0, "Timeout in seconds")
	procExec.Flags().String("as-user", "", "Run as user")
	procExec.Flags().Bool("as-root", false, "Run as root")
	procSpawn := &cobra.Command{Use: "spawn <id|persistent-id> [--] [command...]", Short: "Execute a command asynchronously", Args: cobra.MinimumNArgs(1), RunE: runBrowsersProcessSpawn}
	procSpawn.Flags().String("command", "", "Command to execute (optional; if omitted, trailing args are executed via /bin/bash -c)")
	procSpawn.Flags().StringSlice("args", []string{}, "Command arguments")
	procSpawn.Flags().String("cwd", "", "Working directory")
	procSpawn.Flags().Int("timeout", 0, "Timeout in seconds")
	procSpawn.Flags().String("as-user", "", "Run as user")
	procSpawn.Flags().Bool("as-root", false, "Run as root")
	procKill := &cobra.Command{Use: "kill <id|persistent-id> <process-id>", Short: "Send a signal to a process", Args: cobra.ExactArgs(2), RunE: runBrowsersProcessKill}
	procKill.Flags().String("signal", "TERM", "Signal to send (TERM, KILL, INT, HUP)")
	procStatus := &cobra.Command{Use: "status <id|persistent-id> <process-id>", Short: "Get process status", Args: cobra.ExactArgs(2), RunE: runBrowsersProcessStatus}
	procStdin := &cobra.Command{Use: "stdin <id|persistent-id> <process-id>", Short: "Write to process stdin (base64)", Args: cobra.ExactArgs(2), RunE: runBrowsersProcessStdin}
	procStdin.Flags().String("data-b64", "", "Base64-encoded data to write to stdin")
	_ = procStdin.MarkFlagRequired("data-b64")
	procStdoutStream := &cobra.Command{Use: "stdout-stream <id|persistent-id> <process-id>", Short: "Stream process stdout/stderr", Args: cobra.ExactArgs(2), RunE: runBrowsersProcessStdoutStream}
	procRoot.AddCommand(procExec, procSpawn, procKill, procStatus, procStdin, procStdoutStream)
	browsersCmd.AddCommand(procRoot)

	// fs
	fsRoot := &cobra.Command{Use: "fs", Short: "Browser filesystem operations"}
	fsNewDir := &cobra.Command{Use: "new-directory <id|persistent-id>", Short: "Create a new directory", Args: cobra.ExactArgs(1), RunE: runBrowsersFSNewDirectory}
	fsNewDir.Flags().String("path", "", "Absolute directory path to create")
	_ = fsNewDir.MarkFlagRequired("path")
	fsNewDir.Flags().String("mode", "", "Directory mode (octal string)")
	fsDelDir := &cobra.Command{Use: "delete-directory <id|persistent-id>", Short: "Delete a directory", Args: cobra.ExactArgs(1), RunE: runBrowsersFSDeleteDirectory}
	fsDelDir.Flags().String("path", "", "Absolute directory path to delete")
	_ = fsDelDir.MarkFlagRequired("path")
	fsDelFile := &cobra.Command{Use: "delete-file <id|persistent-id>", Short: "Delete a file", Args: cobra.ExactArgs(1), RunE: runBrowsersFSDeleteFile}
	fsDelFile.Flags().String("path", "", "Absolute file path to delete")
	_ = fsDelFile.MarkFlagRequired("path")
	fsDownloadZip := &cobra.Command{Use: "download-dir-zip <id|persistent-id>", Short: "Download a directory as zip", Args: cobra.ExactArgs(1), RunE: runBrowsersFSDownloadDirZip}
	fsDownloadZip.Flags().String("path", "", "Absolute directory path to download")
	_ = fsDownloadZip.MarkFlagRequired("path")
	fsDownloadZip.Flags().StringP("output", "o", "", "Output zip file path")
	fsFileInfo := &cobra.Command{Use: "file-info <id|persistent-id>", Short: "Get file or directory info", Args: cobra.ExactArgs(1), RunE: runBrowsersFSFileInfo}
	fsFileInfo.Flags().String("path", "", "Absolute file or directory path")
	_ = fsFileInfo.MarkFlagRequired("path")
	fsListFiles := &cobra.Command{Use: "list-files <id|persistent-id>", Short: "List files in a directory", Args: cobra.ExactArgs(1), RunE: runBrowsersFSListFiles}
	fsListFiles.Flags().String("path", "", "Absolute directory path")
	_ = fsListFiles.MarkFlagRequired("path")
	fsMove := &cobra.Command{Use: "move <id|persistent-id>", Short: "Move or rename a file or directory", Args: cobra.ExactArgs(1), RunE: runBrowsersFSMove}
	fsMove.Flags().String("src", "", "Absolute source path")
	fsMove.Flags().String("dest", "", "Absolute destination path")
	_ = fsMove.MarkFlagRequired("src")
	_ = fsMove.MarkFlagRequired("dest")
	fsReadFile := &cobra.Command{Use: "read-file <id|persistent-id>", Short: "Read a file", Args: cobra.ExactArgs(1), RunE: runBrowsersFSReadFile}
	fsReadFile.Flags().String("path", "", "Absolute file path")
	_ = fsReadFile.MarkFlagRequired("path")
	fsReadFile.Flags().StringP("output", "o", "", "Output file path (optional)")
	fsSetPerms := &cobra.Command{Use: "set-permissions <id|persistent-id>", Short: "Set file permissions or ownership", Args: cobra.ExactArgs(1), RunE: runBrowsersFSSetPermissions}
	fsSetPerms.Flags().String("path", "", "Absolute path")
	fsSetPerms.Flags().String("mode", "", "File mode bits (octal string)")
	_ = fsSetPerms.MarkFlagRequired("path")
	_ = fsSetPerms.MarkFlagRequired("mode")
	fsSetPerms.Flags().String("owner", "", "New owner username or UID")
	fsSetPerms.Flags().String("group", "", "New group name or GID")

	// fs upload
	fsUpload := &cobra.Command{Use: "upload <id|persistent-id>", Short: "Upload one or more files", Args: cobra.ExactArgs(1), RunE: runBrowsersFSUpload}
	fsUpload.Flags().StringSlice("file", []string{}, "Mapping local:remote (repeatable)")
	fsUpload.Flags().String("dest-dir", "", "Destination directory for uploads")
	fsUpload.Flags().StringSlice("paths", []string{}, "Local file paths to upload")

	// fs upload-zip
	fsUploadZip := &cobra.Command{Use: "upload-zip <id|persistent-id>", Short: "Upload a zip and extract it", Args: cobra.ExactArgs(1), RunE: runBrowsersFSUploadZip}
	fsUploadZip.Flags().String("zip", "", "Local zip file path")
	_ = fsUploadZip.MarkFlagRequired("zip")
	fsUploadZip.Flags().String("dest-dir", "", "Destination directory to extract to")
	_ = fsUploadZip.MarkFlagRequired("dest-dir")

	// fs write-file
	fsWriteFile := &cobra.Command{Use: "write-file <id|persistent-id>", Short: "Write a file from local data", Args: cobra.ExactArgs(1), RunE: runBrowsersFSWriteFile}
	fsWriteFile.Flags().String("path", "", "Destination absolute file path")
	_ = fsWriteFile.MarkFlagRequired("path")
	fsWriteFile.Flags().String("mode", "", "File mode (octal string)")
	fsWriteFile.Flags().String("source", "", "Local source file path")
	_ = fsWriteFile.MarkFlagRequired("source")

	fsRoot.AddCommand(fsNewDir, fsDelDir, fsDelFile, fsDownloadZip, fsFileInfo, fsListFiles, fsMove, fsReadFile, fsSetPerms, fsUpload, fsUploadZip, fsWriteFile)
	browsersCmd.AddCommand(fsRoot)

	// extensions
	extensionsRoot := &cobra.Command{Use: "extensions", Short: "Add browser extensions to a running instance"}
	extensionsUpload := &cobra.Command{Use: "upload <id|persistent-id> <extension-path>...", Short: "Upload one or more unpacked extensions and restart Chromium", Args: cobra.MinimumNArgs(2), RunE: runBrowsersExtensionsUpload}
	extensionsRoot.AddCommand(extensionsUpload)
	browsersCmd.AddCommand(extensionsRoot)

	// Add flags for create command
	browsersCreateCmd.Flags().StringP("persistent-id", "p", "", "Unique identifier for browser session persistence")
	browsersCreateCmd.Flags().BoolP("stealth", "s", false, "Launch browser in stealth mode to avoid detection")
	browsersCreateCmd.Flags().BoolP("headless", "H", false, "Launch browser without GUI access")
	browsersCreateCmd.Flags().IntP("timeout", "t", 60, "Timeout in seconds for the browser session")
	browsersCreateCmd.Flags().String("profile-id", "", "Profile ID to load into the browser session (mutually exclusive with --profile-name)")
	browsersCreateCmd.Flags().String("profile-name", "", "Profile name to load into the browser session (mutually exclusive with --profile-id)")
	browsersCreateCmd.Flags().Bool("save-changes", false, "If set, save changes back to the profile when the session ends")
<<<<<<< HEAD
	browsersCreateCmd.Flags().StringSlice("extension", []string{}, "Extension IDs or names to load (repeatable; may be passed multiple times or comma-separated)")
=======
	browsersCreateCmd.Flags().String("proxy-id", "", "Proxy ID to use for the browser session")
>>>>>>> c1e1cc6a

	// Add flags for delete command
	browsersDeleteCmd.Flags().BoolP("yes", "y", false, "Skip confirmation prompt")

	// no flags for view; it takes a single positional argument
}

func runBrowsersList(cmd *cobra.Command, args []string) error {
	client := getKernelClient(cmd)
	svc := client.Browsers
	b := BrowsersCmd{browsers: &svc}
	out, _ := cmd.Flags().GetString("output")
	return b.List(cmd.Context(), BrowsersListInput{Output: out})
}

func runBrowsersCreate(cmd *cobra.Command, args []string) error {
	client := getKernelClient(cmd)

	// Get flag values
	persistenceID, _ := cmd.Flags().GetString("persistent-id")
	stealthVal, _ := cmd.Flags().GetBool("stealth")
	headlessVal, _ := cmd.Flags().GetBool("headless")
	timeout, _ := cmd.Flags().GetInt("timeout")
	profileID, _ := cmd.Flags().GetString("profile-id")
	profileName, _ := cmd.Flags().GetString("profile-name")
	saveChanges, _ := cmd.Flags().GetBool("save-changes")
<<<<<<< HEAD
	extensions, _ := cmd.Flags().GetStringSlice("extension")
=======
	proxyID, _ := cmd.Flags().GetString("proxy-id")
>>>>>>> c1e1cc6a

	in := BrowsersCreateInput{
		PersistenceID:      persistenceID,
		TimeoutSeconds:     timeout,
		Stealth:            BoolFlag{Set: cmd.Flags().Changed("stealth"), Value: stealthVal},
		Headless:           BoolFlag{Set: cmd.Flags().Changed("headless"), Value: headlessVal},
		ProfileID:          profileID,
		ProfileName:        profileName,
		ProfileSaveChanges: BoolFlag{Set: cmd.Flags().Changed("save-changes"), Value: saveChanges},
<<<<<<< HEAD
		Extensions:         extensions,
=======
		ProxyID:            proxyID,
>>>>>>> c1e1cc6a
	}

	svc := client.Browsers
	b := BrowsersCmd{browsers: &svc}
	return b.Create(cmd.Context(), in)
}

func runBrowsersDelete(cmd *cobra.Command, args []string) error {
	client := getKernelClient(cmd)
	skipConfirm, _ := cmd.Flags().GetBool("yes")

	svc := client.Browsers
	b := BrowsersCmd{browsers: &svc}
	// Iterate all provided identifiers
	for _, identifier := range args {
		if err := b.Delete(cmd.Context(), BrowsersDeleteInput{Identifier: identifier, SkipConfirm: skipConfirm}); err != nil {
			return err
		}
	}
	return nil
}

func runBrowsersView(cmd *cobra.Command, args []string) error {
	client := getKernelClient(cmd)

	identifier := args[0]

	in := BrowsersViewInput{Identifier: identifier}
	svc := client.Browsers
	b := BrowsersCmd{browsers: &svc}
	return b.View(cmd.Context(), in)
}

func runBrowsersLogsStream(cmd *cobra.Command, args []string) error {
	client := getKernelClient(cmd)
	svc := client.Browsers
	followVal, _ := cmd.Flags().GetBool("follow")
	source, _ := cmd.Flags().GetString("source")
	path, _ := cmd.Flags().GetString("path")
	supervisor, _ := cmd.Flags().GetString("supervisor-process")
	b := BrowsersCmd{browsers: &svc, logs: &svc.Logs}
	return b.LogsStream(cmd.Context(), BrowsersLogsStreamInput{
		Identifier:        args[0],
		Source:            source,
		Follow:            BoolFlag{Set: cmd.Flags().Changed("follow"), Value: followVal},
		Path:              path,
		SupervisorProcess: supervisor,
	})
}

func runBrowsersReplaysList(cmd *cobra.Command, args []string) error {
	client := getKernelClient(cmd)
	svc := client.Browsers
	b := BrowsersCmd{browsers: &svc, replays: &svc.Replays}
	return b.ReplaysList(cmd.Context(), BrowsersReplaysListInput{Identifier: args[0]})
}

func runBrowsersReplaysStart(cmd *cobra.Command, args []string) error {
	client := getKernelClient(cmd)
	svc := client.Browsers
	fr, _ := cmd.Flags().GetInt("framerate")
	md, _ := cmd.Flags().GetInt("max-duration")
	b := BrowsersCmd{browsers: &svc, replays: &svc.Replays}
	return b.ReplaysStart(cmd.Context(), BrowsersReplaysStartInput{Identifier: args[0], Framerate: fr, MaxDurationSeconds: md})
}

func runBrowsersReplaysStop(cmd *cobra.Command, args []string) error {
	client := getKernelClient(cmd)
	svc := client.Browsers
	b := BrowsersCmd{browsers: &svc, replays: &svc.Replays}
	return b.ReplaysStop(cmd.Context(), BrowsersReplaysStopInput{Identifier: args[0], ReplayID: args[1]})
}

func runBrowsersReplaysDownload(cmd *cobra.Command, args []string) error {
	client := getKernelClient(cmd)
	svc := client.Browsers
	out, _ := cmd.Flags().GetString("output")
	b := BrowsersCmd{browsers: &svc, replays: &svc.Replays}
	return b.ReplaysDownload(cmd.Context(), BrowsersReplaysDownloadInput{Identifier: args[0], ReplayID: args[1], Output: out})
}

func runBrowsersProcessExec(cmd *cobra.Command, args []string) error {
	client := getKernelClient(cmd)
	svc := client.Browsers
	command, _ := cmd.Flags().GetString("command")
	argv, _ := cmd.Flags().GetStringSlice("args")
	cwd, _ := cmd.Flags().GetString("cwd")
	timeout, _ := cmd.Flags().GetInt("timeout")
	asUser, _ := cmd.Flags().GetString("as-user")
	asRoot, _ := cmd.Flags().GetBool("as-root")
	if command == "" && len(args) > 1 {
		// Treat trailing args after identifier as a shell command
		shellCmd := strings.Join(args[1:], " ")
		command = "/bin/bash"
		argv = []string{"-c", shellCmd}
	}
	b := BrowsersCmd{browsers: &svc, process: &svc.Process}
	return b.ProcessExec(cmd.Context(), BrowsersProcessExecInput{Identifier: args[0], Command: command, Args: argv, Cwd: cwd, Timeout: timeout, AsUser: asUser, AsRoot: BoolFlag{Set: cmd.Flags().Changed("as-root"), Value: asRoot}})
}

func runBrowsersProcessSpawn(cmd *cobra.Command, args []string) error {
	client := getKernelClient(cmd)
	svc := client.Browsers
	command, _ := cmd.Flags().GetString("command")
	argv, _ := cmd.Flags().GetStringSlice("args")
	cwd, _ := cmd.Flags().GetString("cwd")
	timeout, _ := cmd.Flags().GetInt("timeout")
	asUser, _ := cmd.Flags().GetString("as-user")
	asRoot, _ := cmd.Flags().GetBool("as-root")
	if command == "" && len(args) > 1 {
		shellCmd := strings.Join(args[1:], " ")
		command = "/bin/bash"
		argv = []string{"-c", shellCmd}
	}
	b := BrowsersCmd{browsers: &svc, process: &svc.Process}
	return b.ProcessSpawn(cmd.Context(), BrowsersProcessSpawnInput{Identifier: args[0], Command: command, Args: argv, Cwd: cwd, Timeout: timeout, AsUser: asUser, AsRoot: BoolFlag{Set: cmd.Flags().Changed("as-root"), Value: asRoot}})
}

func runBrowsersProcessKill(cmd *cobra.Command, args []string) error {
	client := getKernelClient(cmd)
	svc := client.Browsers
	signal, _ := cmd.Flags().GetString("signal")
	b := BrowsersCmd{browsers: &svc, process: &svc.Process}
	return b.ProcessKill(cmd.Context(), BrowsersProcessKillInput{Identifier: args[0], ProcessID: args[1], Signal: signal})
}

func runBrowsersProcessStatus(cmd *cobra.Command, args []string) error {
	client := getKernelClient(cmd)
	svc := client.Browsers
	b := BrowsersCmd{browsers: &svc, process: &svc.Process}
	return b.ProcessStatus(cmd.Context(), BrowsersProcessStatusInput{Identifier: args[0], ProcessID: args[1]})
}

func runBrowsersProcessStdin(cmd *cobra.Command, args []string) error {
	client := getKernelClient(cmd)
	svc := client.Browsers
	data, _ := cmd.Flags().GetString("data-b64")
	b := BrowsersCmd{browsers: &svc, process: &svc.Process}
	return b.ProcessStdin(cmd.Context(), BrowsersProcessStdinInput{Identifier: args[0], ProcessID: args[1], DataB64: data})
}

func runBrowsersProcessStdoutStream(cmd *cobra.Command, args []string) error {
	client := getKernelClient(cmd)
	svc := client.Browsers
	b := BrowsersCmd{browsers: &svc, process: &svc.Process}
	return b.ProcessStdoutStream(cmd.Context(), BrowsersProcessStdoutStreamInput{Identifier: args[0], ProcessID: args[1]})
}

func runBrowsersFSNewDirectory(cmd *cobra.Command, args []string) error {
	client := getKernelClient(cmd)
	svc := client.Browsers
	path, _ := cmd.Flags().GetString("path")
	mode, _ := cmd.Flags().GetString("mode")
	b := BrowsersCmd{browsers: &svc, fs: &svc.Fs}
	return b.FSNewDirectory(cmd.Context(), BrowsersFSNewDirInput{Identifier: args[0], Path: path, Mode: mode})
}

func runBrowsersFSDeleteDirectory(cmd *cobra.Command, args []string) error {
	client := getKernelClient(cmd)
	svc := client.Browsers
	path, _ := cmd.Flags().GetString("path")
	b := BrowsersCmd{browsers: &svc, fs: &svc.Fs}
	return b.FSDeleteDirectory(cmd.Context(), BrowsersFSDeleteDirInput{Identifier: args[0], Path: path})
}

func runBrowsersFSDeleteFile(cmd *cobra.Command, args []string) error {
	client := getKernelClient(cmd)
	svc := client.Browsers
	path, _ := cmd.Flags().GetString("path")
	b := BrowsersCmd{browsers: &svc, fs: &svc.Fs}
	return b.FSDeleteFile(cmd.Context(), BrowsersFSDeleteFileInput{Identifier: args[0], Path: path})
}

func runBrowsersFSDownloadDirZip(cmd *cobra.Command, args []string) error {
	client := getKernelClient(cmd)
	svc := client.Browsers
	path, _ := cmd.Flags().GetString("path")
	out, _ := cmd.Flags().GetString("output")
	b := BrowsersCmd{browsers: &svc, fs: &svc.Fs}
	return b.FSDownloadDirZip(cmd.Context(), BrowsersFSDownloadDirZipInput{Identifier: args[0], Path: path, Output: out})
}

func runBrowsersFSFileInfo(cmd *cobra.Command, args []string) error {
	client := getKernelClient(cmd)
	svc := client.Browsers
	path, _ := cmd.Flags().GetString("path")
	b := BrowsersCmd{browsers: &svc, fs: &svc.Fs}
	return b.FSFileInfo(cmd.Context(), BrowsersFSFileInfoInput{Identifier: args[0], Path: path})
}

func runBrowsersFSListFiles(cmd *cobra.Command, args []string) error {
	client := getKernelClient(cmd)
	svc := client.Browsers
	path, _ := cmd.Flags().GetString("path")
	b := BrowsersCmd{browsers: &svc, fs: &svc.Fs}
	return b.FSListFiles(cmd.Context(), BrowsersFSListFilesInput{Identifier: args[0], Path: path})
}

func runBrowsersFSMove(cmd *cobra.Command, args []string) error {
	client := getKernelClient(cmd)
	svc := client.Browsers
	src, _ := cmd.Flags().GetString("src")
	dest, _ := cmd.Flags().GetString("dest")
	b := BrowsersCmd{browsers: &svc, fs: &svc.Fs}
	return b.FSMove(cmd.Context(), BrowsersFSMoveInput{Identifier: args[0], SrcPath: src, DestPath: dest})
}

func runBrowsersFSReadFile(cmd *cobra.Command, args []string) error {
	client := getKernelClient(cmd)
	svc := client.Browsers
	path, _ := cmd.Flags().GetString("path")
	out, _ := cmd.Flags().GetString("output")
	b := BrowsersCmd{browsers: &svc, fs: &svc.Fs}
	return b.FSReadFile(cmd.Context(), BrowsersFSReadFileInput{Identifier: args[0], Path: path, Output: out})
}

func runBrowsersFSSetPermissions(cmd *cobra.Command, args []string) error {
	client := getKernelClient(cmd)
	svc := client.Browsers
	path, _ := cmd.Flags().GetString("path")
	mode, _ := cmd.Flags().GetString("mode")
	owner, _ := cmd.Flags().GetString("owner")
	group, _ := cmd.Flags().GetString("group")
	b := BrowsersCmd{browsers: &svc, fs: &svc.Fs}
	return b.FSSetPermissions(cmd.Context(), BrowsersFSSetPermsInput{Identifier: args[0], Path: path, Mode: mode, Owner: owner, Group: group})
}

func runBrowsersFSUpload(cmd *cobra.Command, args []string) error {
	client := getKernelClient(cmd)
	svc := client.Browsers
	fileMaps, _ := cmd.Flags().GetStringSlice("file")
	destDir, _ := cmd.Flags().GetString("dest-dir")
	paths, _ := cmd.Flags().GetStringSlice("paths")
	var mappings []struct {
		Local string
		Dest  string
	}
	for _, m := range fileMaps {
		// format: local:remote
		parts := strings.SplitN(m, ":", 2)
		if len(parts) != 2 || parts[0] == "" || parts[1] == "" {
			pterm.Error.Printf("invalid --file mapping: %s\n", m)
			return nil
		}
		mappings = append(mappings, struct {
			Local string
			Dest  string
		}{Local: parts[0], Dest: parts[1]})
	}
	b := BrowsersCmd{browsers: &svc, fs: &svc.Fs}
	return b.FSUpload(cmd.Context(), BrowsersFSUploadInput{Identifier: args[0], Mappings: mappings, DestDir: destDir, Paths: paths})
}

func runBrowsersFSUploadZip(cmd *cobra.Command, args []string) error {
	client := getKernelClient(cmd)
	svc := client.Browsers
	zipPath, _ := cmd.Flags().GetString("zip")
	destDir, _ := cmd.Flags().GetString("dest-dir")
	b := BrowsersCmd{browsers: &svc, fs: &svc.Fs}
	return b.FSUploadZip(cmd.Context(), BrowsersFSUploadZipInput{Identifier: args[0], ZipPath: zipPath, DestDir: destDir})
}

func runBrowsersFSWriteFile(cmd *cobra.Command, args []string) error {
	client := getKernelClient(cmd)
	svc := client.Browsers
	path, _ := cmd.Flags().GetString("path")
	mode, _ := cmd.Flags().GetString("mode")
	input, _ := cmd.Flags().GetString("source")
	b := BrowsersCmd{browsers: &svc, fs: &svc.Fs}
	return b.FSWriteFile(cmd.Context(), BrowsersFSWriteFileInput{Identifier: args[0], DestPath: path, Mode: mode, SourcePath: input})
}

func runBrowsersExtensionsUpload(cmd *cobra.Command, args []string) error {
	client := getKernelClient(cmd)
	svc := client.Browsers
	b := BrowsersCmd{browsers: &svc}
	return b.ExtensionsUpload(cmd.Context(), BrowsersExtensionsUploadInput{Identifier: args[0], ExtensionPaths: args[1:]})
}

func truncateURL(url string, maxLen int) string {
	if len(url) <= maxLen {
		return url
	}
	return url[:maxLen-3] + "..."
}

// resolveBrowserByIdentifier finds a browser by session ID or persistent ID.
func (b BrowsersCmd) resolveBrowserByIdentifier(ctx context.Context, identifier string) (*kernel.BrowserListResponse, error) {
	browsers, err := b.browsers.List(ctx)
	if err != nil {
		return nil, err
	}
	if browsers == nil {
		return nil, nil
	}
	for _, br := range *browsers {
		if br.SessionID == identifier || br.Persistence.ID == identifier {
			bCopy := br
			return &bCopy, nil
		}
	}
	return nil, nil
}<|MERGE_RESOLUTION|>--- conflicted
+++ resolved
@@ -90,11 +90,8 @@
 	ProfileID          string
 	ProfileName        string
 	ProfileSaveChanges BoolFlag
-<<<<<<< HEAD
+	ProxyID            string
 	Extensions         []string
-=======
-	ProxyID            string
->>>>>>> c1e1cc6a
 }
 
 type BrowsersDeleteInput struct {
@@ -211,7 +208,11 @@
 		}
 	}
 
-<<<<<<< HEAD
+	// Add proxy if specified
+	if in.ProxyID != "" {
+		params.ProxyID = kernel.Opt(in.ProxyID)
+	}
+
 	// Map extensions (IDs or names) into params.Extensions
 	if len(in.Extensions) > 0 {
 		for _, ext := range in.Extensions {
@@ -227,11 +228,6 @@
 			}
 			params.Extensions = append(params.Extensions, item)
 		}
-=======
-	// Add proxy if specified
-	if in.ProxyID != "" {
-		params.ProxyID = kernel.Opt(in.ProxyID)
->>>>>>> c1e1cc6a
 	}
 
 	browser, err := b.browsers.New(ctx, params)
@@ -1484,11 +1480,8 @@
 	browsersCreateCmd.Flags().String("profile-id", "", "Profile ID to load into the browser session (mutually exclusive with --profile-name)")
 	browsersCreateCmd.Flags().String("profile-name", "", "Profile name to load into the browser session (mutually exclusive with --profile-id)")
 	browsersCreateCmd.Flags().Bool("save-changes", false, "If set, save changes back to the profile when the session ends")
-<<<<<<< HEAD
+	browsersCreateCmd.Flags().String("proxy-id", "", "Proxy ID to use for the browser session")
 	browsersCreateCmd.Flags().StringSlice("extension", []string{}, "Extension IDs or names to load (repeatable; may be passed multiple times or comma-separated)")
-=======
-	browsersCreateCmd.Flags().String("proxy-id", "", "Proxy ID to use for the browser session")
->>>>>>> c1e1cc6a
 
 	// Add flags for delete command
 	browsersDeleteCmd.Flags().BoolP("yes", "y", false, "Skip confirmation prompt")
@@ -1515,11 +1508,8 @@
 	profileID, _ := cmd.Flags().GetString("profile-id")
 	profileName, _ := cmd.Flags().GetString("profile-name")
 	saveChanges, _ := cmd.Flags().GetBool("save-changes")
-<<<<<<< HEAD
+	proxyID, _ := cmd.Flags().GetString("proxy-id")
 	extensions, _ := cmd.Flags().GetStringSlice("extension")
-=======
-	proxyID, _ := cmd.Flags().GetString("proxy-id")
->>>>>>> c1e1cc6a
 
 	in := BrowsersCreateInput{
 		PersistenceID:      persistenceID,
@@ -1529,11 +1519,8 @@
 		ProfileID:          profileID,
 		ProfileName:        profileName,
 		ProfileSaveChanges: BoolFlag{Set: cmd.Flags().Changed("save-changes"), Value: saveChanges},
-<<<<<<< HEAD
+		ProxyID:            proxyID,
 		Extensions:         extensions,
-=======
-		ProxyID:            proxyID,
->>>>>>> c1e1cc6a
 	}
 
 	svc := client.Browsers
