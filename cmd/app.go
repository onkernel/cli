package cmd

import (
	"strings"

	"github.com/onkernel/cli/pkg/util"
	"github.com/onkernel/kernel-go-sdk"
	"github.com/pterm/pterm"
	"github.com/samber/lo"
	"github.com/spf13/cobra"
)

var appCmd = &cobra.Command{
	Use:   "app",
	Short: "Manage deployed applications",
	Long:  "Commands for managing deployed Kernel applications",
}

// --- app list subcommand
var appListCmd = &cobra.Command{
	Use:   "list",
	Short: "List deployed application versions",
	RunE:  runAppList,
}

// --- app history subcommand (scaffold)
var appHistoryCmd = &cobra.Command{
	Use:   "history <app_name>",
	Short: "Show deployment history for an application",
	Args:  cobra.ExactArgs(1),
	RunE:  runAppHistory,
}

func init() {
	// register subcommands under app
	appCmd.AddCommand(appListCmd)
	appCmd.AddCommand(appHistoryCmd)

	// Add optional filters for list
	appListCmd.Flags().String("name", "", "Filter by application name")
	appListCmd.Flags().String("version", "", "Filter by version label")

	// Limit rows returned for app history (0 = all)
	appHistoryCmd.Flags().Int("limit", 100, "Max rows to return (default 100)")
	appHistoryCmd.Flags().Int("offset", 0, "Number of rows to skip from the start")
}

func runAppList(cmd *cobra.Command, args []string) error {
	client := getKernelClient(cmd)
	appName, _ := cmd.Flags().GetString("name")
	version, _ := cmd.Flags().GetString("version")

	pterm.Debug.Println("Fetching deployed applications...")

	params := kernel.AppListParams{}
	if appName != "" {
		params.AppName = kernel.Opt(appName)
	}
	if version != "" {
		params.Version = kernel.Opt(version)
	}

	apps, err := client.Apps.List(cmd.Context(), params)
	if err != nil {
		pterm.Error.Printf("Failed to list applications: %v\n", err)
		return nil
	}

	if apps == nil || len(*apps) == 0 {
		pterm.Info.Println("No applications found")
		return nil
	}

	// Prepare table data
	tableData := pterm.TableData{
		{"App Name", "Version", "App Version ID", "Region", "Actions", "Env Vars"},
	}

	for _, app := range *apps {
		// Format env vars
		envVarsStr := "-"
		if len(app.EnvVars) > 0 {
			envVarsStr = strings.Join(lo.Keys(app.EnvVars), ", ")
			if len(envVarsStr) > 50 {
				envVarsStr = envVarsStr[:47] + "..."
			}
		}

		actionsStr := "-"
		if len(app.Actions) > 0 {
			actionsStr = strings.Join(lo.Map(app.Actions, func(a kernel.AppAction, _ int) string {
				return a.Name
			}), ", ")
			if len(actionsStr) > 50 {
				actionsStr = actionsStr[:47] + "..."
			}
		}

		tableData = append(tableData, []string{
			app.AppName,
			app.Version,
			app.ID,
			string(app.Region),
			actionsStr,
			envVarsStr,
		})
	}

	printTableNoPad(tableData, true)
	return nil
}

func runAppHistory(cmd *cobra.Command, args []string) error {
	client := getKernelClient(cmd)
	appName := args[0]
	lim, _ := cmd.Flags().GetInt("limit")
	offset, _ := cmd.Flags().GetInt("offset")

	pterm.Debug.Printf("Fetching deployment history for app '%s'...\n", appName)

	params := kernel.DeploymentListParams{}
	if appName != "" {
		params.AppName = kernel.Opt(appName)
	}

	page, err := client.Deployments.List(cmd.Context(), params)
	if err != nil {
		pterm.Error.Printf("Failed to list deployments: %v\n", err)
		return nil
	}

	if page == nil || len(page.Items) == 0 {
		pterm.Info.Println("No deployments found for this application")
		return nil
	}

	tableData := pterm.TableData{
		{"Deployment ID", "Created At", "Region", "Status", "Entrypoint", "Reason"},
	}

<<<<<<< HEAD
	rows := 0
	seen := 0
	stop := false
	for page != nil && !stop {
		for _, dep := range page.Items {
			// apply offset before collecting
			if offset > 0 && seen < offset {
				seen++
				continue
			}
=======
	for _, dep := range *deployments {
		created := util.FormatLocal(dep.CreatedAt)
		status := string(dep.Status)
>>>>>>> b0c753d5

			created := dep.CreatedAt.Format(time.RFC3339)
			status := string(dep.Status)

			tableData = append(tableData, []string{
				dep.ID,
				created,
				string(dep.Region),
				status,
				dep.EntrypointRelPath,
				dep.StatusReason,
			})

			rows++
			seen++
			if lim > 0 && rows >= lim {
				stop = true
				break
			}
		}
		if stop {
			break
		}
		page, err = page.GetNextPage()
		if err != nil {
			pterm.Error.Printf("Failed to fetch next page: %v\n", err)
			break
		}
	}

	printTableNoPad(tableData, true)
	return nil
}<|MERGE_RESOLUTION|>--- conflicted
+++ resolved
@@ -123,13 +123,13 @@
 		params.AppName = kernel.Opt(appName)
 	}
 
-	page, err := client.Deployments.List(cmd.Context(), params)
+	deployments, err := client.Deployments.List(cmd.Context(), params)
 	if err != nil {
 		pterm.Error.Printf("Failed to list deployments: %v\n", err)
 		return nil
 	}
 
-	if page == nil || len(page.Items) == 0 {
+	if deployments == nil || len(*deployments) == 0 {
 		pterm.Info.Println("No deployments found for this application")
 		return nil
 	}
@@ -138,48 +138,30 @@
 		{"Deployment ID", "Created At", "Region", "Status", "Entrypoint", "Reason"},
 	}
 
-<<<<<<< HEAD
 	rows := 0
 	seen := 0
-	stop := false
-	for page != nil && !stop {
-		for _, dep := range page.Items {
-			// apply offset before collecting
-			if offset > 0 && seen < offset {
-				seen++
-				continue
-			}
-=======
 	for _, dep := range *deployments {
+		// apply offset before collecting
+		if offset > 0 && seen < offset {
+			seen++
+			continue
+		}
+
 		created := util.FormatLocal(dep.CreatedAt)
 		status := string(dep.Status)
->>>>>>> b0c753d5
 
-			created := dep.CreatedAt.Format(time.RFC3339)
-			status := string(dep.Status)
+		tableData = append(tableData, []string{
+			dep.ID,
+			created,
+			string(dep.Region),
+			status,
+			dep.EntrypointRelPath,
+			dep.StatusReason,
+		})
 
-			tableData = append(tableData, []string{
-				dep.ID,
-				created,
-				string(dep.Region),
-				status,
-				dep.EntrypointRelPath,
-				dep.StatusReason,
-			})
-
-			rows++
-			seen++
-			if lim > 0 && rows >= lim {
-				stop = true
-				break
-			}
-		}
-		if stop {
-			break
-		}
-		page, err = page.GetNextPage()
-		if err != nil {
-			pterm.Error.Printf("Failed to fetch next page: %v\n", err)
+		rows++
+		seen++
+		if lim > 0 && rows >= lim {
 			break
 		}
 	}
