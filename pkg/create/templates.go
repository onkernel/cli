--- conflicted
+++ resolved
@@ -8,9 +8,8 @@
 
 // Template key constants
 const (
-<<<<<<< HEAD
 	TemplateSampleApp            = "sample-app"
-	TemplateAdvancedSample       = "advanced-sample"
+	TemplateCaptchaSolver        = "captcha-solver"
 	TemplateAnthropicComputerUse = "anthropic-computer-use"
 	TemplateOpenAIComputerUse    = "openai-computer-use"
 	TemplateMagnitude            = "magnitude"
@@ -18,16 +17,6 @@
 	TemplateBrowserUse           = "browser-use"
 	TemplateStagehand            = "stagehand"
 	TemplateOpenAGIComputerUse   = "openagi-computer-use"
-=======
-	TemplateSampleApp     = "sample-app"
-	TemplateCaptchaSolver = "captcha-solver"
-	TemplateComputerUse   = "computer-use"
-	TemplateCUA           = "cua"
-	TemplateMagnitude     = "magnitude"
-	TemplateGeminiCUA     = "gemini-cua"
-	TemplateBrowserUse    = "browser-use"
-	TemplateStagehand     = "stagehand"
->>>>>>> ce0cf8c2
 )
 
 type TemplateInfo struct {
@@ -104,12 +93,23 @@
 	}
 
 	sort.Slice(templates, func(i, j int) bool {
-		// Put computer-use first, then sort alphabetically
-		if templates[i].Key == TemplateComputerUse {
-			return true
-		}
-		if templates[j].Key == TemplateComputerUse {
-			return false
+		// Put computer-use templates first (Anthropic/OpenAI/Gemini), then sort alphabetically.
+		priority := func(key string) int {
+			switch key {
+			case TemplateAnthropicComputerUse:
+				return 0
+			case TemplateOpenAIComputerUse:
+				return 1
+			case TemplateGeminiComputerUse:
+				return 2
+			default:
+				return 10
+			}
+		}
+
+		pi, pj := priority(templates[i].Key), priority(templates[j].Key)
+		if pi != pj {
+			return pi < pj
 		}
 		return templates[i].Key < templates[j].Key
 	})
@@ -171,13 +171,8 @@
 		},
 		TemplateAnthropicComputerUse: {
 			EntryPoint:    "index.ts",
-<<<<<<< HEAD
-			EnvVars:       []string{"ANTHROPIC_API_KEY=XXX"},
+			NeedsEnvFile:  true,
 			InvokeCommand: `kernel invoke ts-anthropic-cua cua-task --payload '{"query": "Return the first url of a search result for NYC restaurant reviews Pete Wells"}'`,
-=======
-			NeedsEnvFile:  true,
-			InvokeCommand: `kernel invoke ts-cu cu-task --payload '{"query": "Return the first url of a search result for NYC restaurant reviews Pete Wells"}'`,
->>>>>>> ce0cf8c2
 		},
 		TemplateMagnitude: {
 			EntryPoint:    "index.ts",
@@ -186,13 +181,8 @@
 		},
 		TemplateOpenAIComputerUse: {
 			EntryPoint:    "index.ts",
-<<<<<<< HEAD
-			EnvVars:       []string{"OPENAI_API_KEY=XXX"},
+			NeedsEnvFile:  true,
 			InvokeCommand: `kernel invoke ts-openai-cua cua-task --payload '{"task": "Go to https://news.ycombinator.com and get the top 5 articles"}'`,
-=======
-			NeedsEnvFile:  true,
-			InvokeCommand: `kernel invoke ts-cua cua-task --payload '{"task": "Go to https://news.ycombinator.com and get the top 5 articles"}'`,
->>>>>>> ce0cf8c2
 		},
 		TemplateGeminiComputerUse: {
 			EntryPoint:    "index.ts",
@@ -218,28 +208,17 @@
 		},
 		TemplateAnthropicComputerUse: {
 			EntryPoint:    "main.py",
-<<<<<<< HEAD
-			EnvVars:       []string{"ANTHROPIC_API_KEY=XXX"},
+			NeedsEnvFile:  true,
 			InvokeCommand: `kernel invoke python-anthropic-cua cua-task --payload '{"query": "Return the first url of a search result for NYC restaurant reviews Pete Wells"}'`,
-=======
-			NeedsEnvFile:  true,
-			InvokeCommand: `kernel invoke python-cu cu-task --payload '{"query": "Return the first url of a search result for NYC restaurant reviews Pete Wells"}'`,
->>>>>>> ce0cf8c2
 		},
 		TemplateOpenAIComputerUse: {
 			EntryPoint:    "main.py",
-<<<<<<< HEAD
-			EnvVars:       []string{"OPENAI_API_KEY=XXX"},
 			InvokeCommand: `kernel invoke python-openai-cua cua-task --payload '{"task": "Go to https://news.ycombinator.com and get the top 5 articles"}'`,
 		},
 		TemplateOpenAGIComputerUse: {
 			EntryPoint:    "main.py",
-			EnvVars:       []string{"OAGI_API_KEY=XXX"},
+			NeedsEnvFile:  true,
 			InvokeCommand: `kernel invoke python-openagi-cua openagi-default-task -p '{"instruction": "Navigate to https://agiopen.org and click the What is Computer Use? button", "record_replay": "True"}'`,
-=======
-			NeedsEnvFile:  true,
-			InvokeCommand: `kernel invoke python-cua cua-task --payload '{"task": "Go to https://news.ycombinator.com and get the top 5 articles"}'`,
->>>>>>> ce0cf8c2
 		},
 	},
 }
